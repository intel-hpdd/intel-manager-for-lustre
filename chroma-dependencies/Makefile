TOP ?= $(shell while [[ $$PWD != */chroma-dependencies ]]; do cd ..; done; echo $$PWD)
include $(TOP)/include/Makefile.meta
REPO = $(TOP)/repo/

SUBDIRS ?= $(shell find . -mindepth 2 -maxdepth 2 -name Makefile | sed  -e '/.*\.old/d' -e 's/^\.\/\([^/]*\)\/.*$$/\1/')

all: repo

.PHONY: cleanrepo rpms clean distclean install requirements download debug
cleanrepo debug download rpms clean distclean install requirements:: $(SUBDIRS)

rpms: TARGET=rpms
clean: TARGET=clean
distclean: TARGET=distclean
install: TARGET=install
requirements: TARGET=requirements
download: TARGET=download
debug: TARGET=debug
cleanrepo: TARGET=cleanrepo

requirements::
	# these are the ones provided by EL and EPEL and our own repo
	set -e;                                                   \
	{ echo "https://github.com/drkjam/netaddr/archive/rel-0.7.5.tar.gz"; \
	if [ $(shell rpm --eval '%{?rhel}') -lt 7 ]; then         \
	    echo "paramiko==1.7.5";                               \
	    echo "pycrypto==2.0.1";                               \
	    echo "python-daemon==1.5.2";                          \
	else                                                      \
	    echo "paramiko==1.16.1";                              \
	    echo "pycrypto==2.6.1";                               \
	    echo "python-daemon==1.6 ";                           \
	fi;                                                       \
	echo "amqp==1.4.5";                                       \
	echo "Django==1.4.5";                                     \
	echo "django-picklefield==0.1.9";                         \
	echo "django-tastypie==0.9.16";                           \
	echo "dse==3.3.0";                                        \
	echo "gevent==1.0.1";                                     \
	echo "greenlet==0.4.2";                                   \
	echo "httpagentparser==1.5.0";                            \
	echo "kombu==3.0.19";                                     \
	echo "mimeparse==0.1.3";                                  \
	echo "networkx==1.7";                                     \
	echo "prettytable==0.6";                                  \
	echo "anyjson==0.3.3";                                    \
	echo "lockfile==0.9.1";                                   \
	echo "meld3==0.6.10";                                     \
	echo "ordereddict==1.1";                                  \
	echo "psycopg2==2.0.14";                                  \
	echo "South==0.7.5";                                      \
	echo "tablib==0.9.11";                                    \
	echo "requests==2.6.0";                                   \
	echo "python-dateutil==1.5";                              \
	echo "nose==1.2.1";                                       \
	echo "supervisor==3.0b1";                                 \
	echo "pyparsing==1.5.6";                                  \
	echo "jsonschema==0.8.0";                                 \
	echo "nose-testconfig==0.8";                              \
	echo "mock==1.0.1";                                       \
	echo "gunicorn==18.0";                                    \
	echo "pytz==2014.4";                                      \
	echo "tzlocal";                                           \
	echo "systemd-python";                                    \
<<<<<<< HEAD
	echo "iml-common>=1.0,<1.1";                              \
	echo "https://dl.dropboxusercontent.com/s/qqjud11bvh8vo68/coverage-3.5.2pl2.tar.gz"; \
=======
>>>>>>> ac90ad52
	echo "iml-common>=1.1,<1.2";                              \
	echo "toolz";                                             \
	echo "coverage==3.5.2"; \
	sed -e '/^#/d' < ../chroma-manager/requirements.dev; } >> \
	    $(TOP)/../chroma-manager/requirements.tmp

$(SUBDIRS): do_cleanrepo force
	$(MAKE) TOP=$(TOP) REPO=$(REPO) -C $@ $(TARGET)

do_cleanrepo:
	set -e;                          \
	if [ $(TARGET) = install ]; then \
		make cleanrepo;          \
		mkdir $(REPO);           \
	fi

.PHONY: force
force :;

repo: install
	echo "jenkins_fold:start:Create Repos"
	set -e;                        \
	for dir in repo*; do           \
		pushd $$dir;           \
		createrepo --pretty .; \
		popd;                  \
	done
	echo "jenkins_fold:end:Create Repos"

FORCE:

docs:
	@echo "Nothing to do here"<|MERGE_RESOLUTION|>--- conflicted
+++ resolved
@@ -62,11 +62,6 @@
 	echo "pytz==2014.4";                                      \
 	echo "tzlocal";                                           \
 	echo "systemd-python";                                    \
-<<<<<<< HEAD
-	echo "iml-common>=1.0,<1.1";                              \
-	echo "https://dl.dropboxusercontent.com/s/qqjud11bvh8vo68/coverage-3.5.2pl2.tar.gz"; \
-=======
->>>>>>> ac90ad52
 	echo "iml-common>=1.1,<1.2";                              \
 	echo "toolz";                                             \
 	echo "coverage==3.5.2"; \
