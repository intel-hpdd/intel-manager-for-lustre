[package]
authors = ["IML Team <iml@whamcloud.com>"]
edition = "2018"
name = "iml-postgres"
version = "0.3.0"

[dependencies]
futures = "0.3"
<<<<<<< HEAD
tracing = "0.1"
iml-manager-env = { path = "../iml-manager-env", version = "0.3" }
deadpool-postgres = { version = "0.5", optional = true }

[features]
pool = ["deadpool-postgres"]
=======
iml-manager-env = {path = "../iml-manager-env", version = "0.3"}
iml-wire-types = {path = "../iml-wire-types", version = "0.3"}
sqlx = {git = "https://github.com/jgrund/sqlx", branch = "support-offline-workspaces", default-features = false, features = ["json", "macros", "offline", "postgres", "runtime-tokio", "time", "chrono"]}
tokio-postgres = "0.5"
tracing = "0.1"
>>>>>>> 4905f9e9
<|MERGE_RESOLUTION|>--- conflicted
+++ resolved
@@ -6,17 +6,8 @@
 
 [dependencies]
 futures = "0.3"
-<<<<<<< HEAD
-tracing = "0.1"
-iml-manager-env = { path = "../iml-manager-env", version = "0.3" }
-deadpool-postgres = { version = "0.5", optional = true }
-
-[features]
-pool = ["deadpool-postgres"]
-=======
 iml-manager-env = {path = "../iml-manager-env", version = "0.3"}
 iml-wire-types = {path = "../iml-wire-types", version = "0.3"}
 sqlx = {git = "https://github.com/jgrund/sqlx", branch = "support-offline-workspaces", default-features = false, features = ["json", "macros", "offline", "postgres", "runtime-tokio", "time", "chrono"]}
 tokio-postgres = "0.5"
-tracing = "0.1"
->>>>>>> 4905f9e9
+tracing = "0.1"