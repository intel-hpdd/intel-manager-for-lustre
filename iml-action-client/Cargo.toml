--- conflicted
+++ resolved
@@ -10,15 +10,11 @@
 iml-action-runner = { path = "../iml-services/iml-action-runner", version = "0.3" }
 iml-manager-env = { path = "../iml-manager-env", version = "0.3" }
 iml-wire-types = { path = "../iml-wire-types", version = "0.3" }
-<<<<<<< HEAD
 hyper = { version = "0.13", default-features = false, features = ["tcp"] }
 # this can be used once hyperlocal#36 lands
 #hyperlocal = { version = "0.7", features = [ "client" ], default_features = false }
 hyperlocal = { version = "0.7" }
-reqwest = { version = "0.10", features = ["rustls-tls", "json", "stream"] }
-=======
 reqwest = { version = "0.10", default-features = false, features = ["rustls-tls", "json", "stream"] }
->>>>>>> 67d1e509
 serde = { version = "1", features = ["derive"] }
 serde_json = "1"
 thiserror = "1.0"
