--- conflicted
+++ resolved
@@ -1908,39 +1908,6 @@
         run_stratagem_list.append(
             {
                 "class_name": "AggregateStratagemResultsJob",
-<<<<<<< HEAD
-=======
-                "args": {"depends_on_job_range": range(1, len(run_stratagem_list)), "fs_name": filesystem.name},
-            }
-        )
-
-        client_host = ManagedHost.objects.get(
-            Q(server_profile_id="stratagem_client") | Q(server_profile_id="stratagem_existing_client")
-        )
-        client_mount_exists = LustreClientMount.objects.filter(
-            host_id=client_host.id, filesystem=filesystem.name
-        ).exists()
-
-        mountpoint = "/mnt/{}".format(filesystem.name)
-        if not client_mount_exists:
-            self._create_client_mount(client_host, filesystem, mountpoint)
-
-        client_mount = ObjectCache.get_one(
-            LustreClientMount, lambda mnt: mnt.host_id == client_host.id and mnt.filesystem == filesystem.name
-        )
-        client_mount.state = "unmounted"
-
-        if mountpoint not in client_mount.mountpoints:
-            client_mount.mountpoints.append(mountpoint)
-
-        client_mount.filesystem = filesystem.name
-        client_mount.save()
-        ObjectCache.update(client_mount)
-
-        run_stratagem_list.append(
-            {
-                "class_name": "MountLustreClientJob",
->>>>>>> 3c2d279e
                 "args": {
                     "depends_on_job_range": range(len(run_stratagem_list) - len(mdts), len(run_stratagem_list)),
                     "fs_name": filesystem.name,
