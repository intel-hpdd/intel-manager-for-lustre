--- conflicted
+++ resolved
@@ -85,46 +85,6 @@
 
     log.debug("Platform check ... Supported")
 
-<<<<<<< HEAD
-
-def _display_eula():
-    try:
-        p = subprocess.Popen(["less", "-F", "-X", "-e", "-k",
-                               "lesskey.out", "EULA.txt"])
-        p.wait()
-    except KeyboardInterrupt:
-        print "\n\nYou must read all of the EULA and agree to the terms in order to install the software"
-        # less can leave the terminal in a weird state
-        subprocess.call(["stty", "sane"])
-        sys.exit(0)
-
-    answer = ""
-    while answer not in ["yes", "no"]:
-       answer = raw_input("Do you agree to the license terms?  (yes/no) ")
-       log.debug("EULA response: %s" % answer)
-
-    if answer.lower() != "yes":
-        log.error("EULA declined -- exiting without installation")
-        sys.exit(0)
-
-=======
-def _check_no_epel():
-    """Check that the EPEL repository is available
-
-    IML requires certain packages from EPEL
-    It MUST be enabled.
-    """
-
-    log.debug("EPEL check ... ")
-
-    #  Most often this check will be enough.
-    with open(os.devnull, 'wb') as DEVNULL:
-        if (subprocess.call(['yum', 'info', 'epel-release'], stdout=DEVNULL, stderr=DEVNULL) != 0):
-            log.error("Could not find repository: EPEL. Please enable EPEL and then re-run the installer.")
-            sys.exit(-1)
-
-    log.debug("EPEL check ... Passed")
->>>>>>> 441d6612
 
 def _mkdir_p(path):
     try:
