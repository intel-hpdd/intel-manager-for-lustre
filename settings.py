--- conflicted
+++ resolved
@@ -98,13 +98,8 @@
 
 from django.conf import global_settings
 TEMPLATE_CONTEXT_PROCESSORS = global_settings.TEMPLATE_CONTEXT_PROCESSORS +\
-<<<<<<< HEAD
-    ("django.core.context_processors.request",)
-=======
     ("django.core.context_processors.request",
-     "chroma_ui.context_processors.page_load_time",
      "chroma_ui.context_processors.app_version")
->>>>>>> 7a1999fe
 
 ROOT_URLCONF = 'urls'
 
