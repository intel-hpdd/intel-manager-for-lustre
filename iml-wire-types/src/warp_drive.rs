--- conflicted
+++ resolved
@@ -4,15 +4,9 @@
 
 use crate::{
     db::{
-<<<<<<< HEAD
-        ContentTypeRecord, DeviceHostRecord, DeviceRecord, Id, LnetConfigurationRecord,
-        ManagedTargetMountRecord, OstPoolOstsRecord, OstPoolRecord, StratagemConfiguration,
-        VolumeNodeRecord,
-=======
         AuthGroupRecord, AuthUserGroupRecord, AuthUserRecord, ContentTypeRecord, Id,
         LnetConfigurationRecord, ManagedTargetMountRecord, OstPoolOstsRecord, OstPoolRecord,
-        StratagemConfiguration, VolumeNodeRecord,
->>>>>>> 6ca0738e
+        StratagemConfiguration, VolumeNodeRecord, DeviceHostRecord, DeviceRecord,
     },
     Alert, CompositeId, EndpointNameSelf, Filesystem, Host, Label, LockChange, Target,
     TargetConfParam, ToCompositeId, Volume,
@@ -179,16 +173,9 @@
             Record::Host(x) => {
                 self.host.insert(x.id, x);
             }
-<<<<<<< HEAD
-
-=======
             Record::Group(x) => {
                 self.group.insert(x.id, x);
             }
-            Record::ContentType(x) => {
-                self.content_type.insert(x.id(), x);
-            }
->>>>>>> 6ca0738e
             Record::LnetConfiguration(x) => {
                 self.lnet_configuration.insert(x.id(), x);
             }
