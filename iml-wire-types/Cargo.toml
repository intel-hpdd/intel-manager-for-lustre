--- conflicted
+++ resolved
@@ -7,28 +7,16 @@
 version = "0.3.0"
 
 [dependencies]
-<<<<<<< HEAD
-bytes = { version = "0.5", optional = true }
-im = { version = "14.3", features = ["serde"] }
-iml-api-utils = { path = "../iml-api-utils", version = "0.3" }
-iml-orm = { path = "../iml-orm", version = "0.3" }
-postgres-types = { version = "0.1", features = ["derive"], optional = true }
-serde = { version = "1", features = ["derive"] }
-serde_json = "1.0"
-serde_repr = "0.1"
-tokio-postgres = { version = "0.5", features = ["with-serde_json-1"], optional = true }
-=======
 bytes = {version = "0.5", optional = true}
 chrono = {version = "0.4", features = ["wasmbind", "serde"]}
 im = {version = "15.0", features = ["serde"]}
 iml-api-utils = {path = "../iml-api-utils", version = "0.3"}
 iml-orm = {path = "../iml-orm", version = "0.3"}
-postgres-types = {version = "0.1", optional = true}
+postgres-types = {version = "0.1", features = ["derive"], optional = true}
 serde = {version = "1", features = ["derive"]}
 serde_json = "1.0"
 serde_repr = "0.1"
-tokio-postgres = {version = "0.5", optional = true}
->>>>>>> 4905f9e9
+tokio-postgres = {version = "0.5", features = ["with-serde_json-1"], optional = true}
 
 [features]
 postgres-interop = ["tokio-postgres", "postgres-types", "bytes"]