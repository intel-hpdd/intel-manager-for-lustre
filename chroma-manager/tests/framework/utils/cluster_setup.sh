# Remove test results and coverage reports from previous run
rm -rfv $PWD/test_reports/*
rm -rfv $PWD/coverage_reports/.coverage*
mkdir -p $PWD/test_reports
mkdir -p $PWD/coverage_reports

CLUSTER_CONFIG=${CLUSTER_CONFIG:-"$(ls $PWD/shared_storage_configuration_cluster_cfg.json)"}
CHROMA_DIR=${CHROMA_DIR:-"$PWD/intel-manager-for-lustre/"}
USE_FENCE_XVM=false

eval $(python $CHROMA_DIR/chroma-manager/tests/utils/json_cfg2sh.py "$CLUSTER_CONFIG")

MEASURE_COVERAGE=${MEASURE_COVERAGE:-true}
PROXY=${PROXY:-''} # Pass in a command that will set your proxy settings iff the cluster is behind a proxy. Ex: PROXY="http_proxy=foo https_proxy=foo"

echo "Beginning installation and setup..."

# put some keys on the nodes for easy access by developers
# and make sure EPEL is enabled
pdsh -l root -R ssh -S -w $(spacelist_to_commalist $ALL_NODES) "exec 2>&1; set -xe
cat <<\"EOF\" >> /root/.ssh/authorized_keys
ssh-rsa AAAAB3NzaC1yc2EAAAADAQABAAABAQCrcI6x6Fv2nzJwXP5mtItOcIDVsiD0Y//LgzclhRPOT9PQ/jwhQJgrggPhYr5uIMgJ7szKTLDCNtPIXiBEkFiCf9jtGP9I6wat83r8g7tRCk7NVcMm0e0lWbidqpdqKdur9cTGSOSRMp7x4z8XB8tqs0lk3hWefQROkpojzSZE7fo/IT3WFQteMOj2yxiVZYFKJ5DvvjdN8M2Iw8UrFBUJuXv5CQ3xV66ZvIcYkth3keFk5ZjfsnDLS3N1lh1Noj8XbZFdSRC++nbWl1HfNitMRm/EBkRGVP3miWgVNfgyyaT9lzHbR8XA7td/fdE5XrTpc7Mu38PE7uuXyLcR4F7l brian@brian-laptop
EOF
# instruct any caching proxies to only cache packages
yum -y install ed
ed /etc/yum.conf <<EOF
/^$/i
http_caching=packages
.
wq
EOF
<<<<<<< HEAD
for key in CentOS-7 redhat-release; do
    if [ -f /etc/pki/rpm-gpg/RPM-GPG-KEY-\$key ]; then
        rpm --import /etc/pki/rpm-gpg/RPM-GPG-KEY-\$key
    fi
done
yum-config-manager --enable addon-epel\$(rpm --eval %rhel)-x86_64
if ! yum repolist | grep addon-epel; then
    yum -y install epel-release
fi
yum-config-manager --add-repo https://copr.fedorainfracloud.org/coprs/managerforlustre/manager-for-lustre/repo/epel-7/managerforlustre-manager-for-lustre-epel-7.repo
=======
rpm --import /etc/pki/rpm-gpg/RPM-GPG-KEY-CentOS-7
yum-config-manager --enable addon-epel\$(rpm --eval %rhel)-x86_64
yum-config-manager --add-repo https://copr-be.cloud.fedoraproject.org/results/managerforlustre/manager-for-lustre/epel-7-x86_64/
>>>>>>> 3b32cabd
yum-config-manager --add-repo http://mirror.centos.org/centos/7/extras/x86_64/
yum -y install ed
ed <<EOF /etc/yum.repos.d/mirror.centos.org_centos_7_extras_x86_64_.repo
/enabled/a
gpgcheck=1
gpgkey=http://mirror.centos.org/centos/RPM-GPG-KEY-CentOS-7
.
wq
EOF
if [[ \$HOSTNAME = *vm*9 ]]; then
    build_type=client
    yum-config-manager --add-repo https://build.whamcloud.com/job/lustre-b2_10/lastSuccessfulBuild/arch=x86_64,build_type=\$build_type,distro=el7,ib_stack=inkernel/artifact/artifacts/
    sed -i -e '1d' -e '2s/^.*$/[lustre]/' -e '/baseurl/s/,/%2C/g' -e '/enabled/a gpgcheck=0' /etc/yum.repos.d/build.whamcloud.com_job_lustre-b2_10_lastSuccessfulBuild_arch\=x86_64\,build_type\=\$build_type\,distro=el7\,ib_stack\=inkernel_artifact_artifacts_.repo
else
    build_type=server
    yum-config-manager --add-repo https://build.whamcloud.com/lustre-b2_10_last_successful/
    sed -i -e '1d' -e '2s/^.*$/[lustre]/' -e '/baseurl/s/,/%2C/g' -e '/enabled/a gpgcheck=0' /etc/yum.repos.d/build.whamcloud.com_lustre-b2_10_last_successful_.repo
fi
yum-config-manager --add-repo https://build.whamcloud.com/job/e2fsprogs-master/arch=x86_64,distro=el7/lastSuccessfulBuild/artifact/_topdir/RPMS/
sed -i -e '1d' -e '2s/^.*$/[e2fsprogs]/' -e '/baseurl/s/,/%2C/g' -e '/enabled/a gpgcheck=0' /etc/yum.repos.d/build.whamcloud.com_job_e2fsprogs-master_arch\=x86_64\,distro\=el7_lastSuccessfulBuild_artifact__topdir_RPMS_.repo
yum -y install distribution-gpg-keys-copr
if ! ls /usr/share/distribution-gpg-keys/copr/copr-*manager-for-lustre*; then
    rpm --import https://copr-be.cloud.fedoraproject.org/results/managerforlustre/manager-for-lustre/pubkey.gpg
<<<<<<< HEAD
fi" | dshbak -c
=======
fi
" | dshbak -c
>>>>>>> 3b32cabd
if [ ${PIPESTATUS[0]} != 0 ]; then
    exit 1
fi<|MERGE_RESOLUTION|>--- conflicted
+++ resolved
@@ -29,22 +29,9 @@
 .
 wq
 EOF
-<<<<<<< HEAD
-for key in CentOS-7 redhat-release; do
-    if [ -f /etc/pki/rpm-gpg/RPM-GPG-KEY-\$key ]; then
-        rpm --import /etc/pki/rpm-gpg/RPM-GPG-KEY-\$key
-    fi
-done
-yum-config-manager --enable addon-epel\$(rpm --eval %rhel)-x86_64
-if ! yum repolist | grep addon-epel; then
-    yum -y install epel-release
-fi
-yum-config-manager --add-repo https://copr.fedorainfracloud.org/coprs/managerforlustre/manager-for-lustre/repo/epel-7/managerforlustre-manager-for-lustre-epel-7.repo
-=======
 rpm --import /etc/pki/rpm-gpg/RPM-GPG-KEY-CentOS-7
 yum-config-manager --enable addon-epel\$(rpm --eval %rhel)-x86_64
 yum-config-manager --add-repo https://copr-be.cloud.fedoraproject.org/results/managerforlustre/manager-for-lustre/epel-7-x86_64/
->>>>>>> 3b32cabd
 yum-config-manager --add-repo http://mirror.centos.org/centos/7/extras/x86_64/
 yum -y install ed
 ed <<EOF /etc/yum.repos.d/mirror.centos.org_centos_7_extras_x86_64_.repo
@@ -68,12 +55,8 @@
 yum -y install distribution-gpg-keys-copr
 if ! ls /usr/share/distribution-gpg-keys/copr/copr-*manager-for-lustre*; then
     rpm --import https://copr-be.cloud.fedoraproject.org/results/managerforlustre/manager-for-lustre/pubkey.gpg
-<<<<<<< HEAD
-fi" | dshbak -c
-=======
 fi
 " | dshbak -c
->>>>>>> 3b32cabd
 if [ ${PIPESTATUS[0]} != 0 ]; then
     exit 1
 fi