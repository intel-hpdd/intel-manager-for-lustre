--- conflicted
+++ resolved
@@ -60,13 +60,9 @@
 
     @property
     def capture_commands(self):
-<<<<<<< HEAD
         # For test we want to force import, which is not a risk-free operation but between tests we want to reset
-        return ["zpool import -f %s" % self.device_path]
-=======
         return ["partprobe | true",                     # partprobe always exits 1 so smother then return
                 "zpool import -f %s" % self.device_path]
->>>>>>> 827775cc
 
     @classmethod
     def list_devices_commands(cls):
