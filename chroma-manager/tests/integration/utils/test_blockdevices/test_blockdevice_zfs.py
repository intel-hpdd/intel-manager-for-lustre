--- conflicted
+++ resolved
@@ -60,13 +60,8 @@
 
     @property
     def capture_commands(self):
-<<<<<<< HEAD
         # For test we want to force import, which is not a risk-free operation but between tests we want to reset
-        return ["partprobe | true",                     # partprobe always exits 1 so smother then return
-                "zpool import -f %s" % self.device_path]
-=======
         return ["zpool import -f %s" % self.device_path]
->>>>>>> abc160ec
 
     @classmethod
     def list_devices_commands(cls):
