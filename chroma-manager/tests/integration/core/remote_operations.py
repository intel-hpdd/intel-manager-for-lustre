--- conflicted
+++ resolved
@@ -360,11 +360,7 @@
 
             ping_result1 = Shell.run(['ping', '-c', '1', '-W', '1', address])
             ping_result2_report = ""
-<<<<<<< HEAD
             ip_addr_result = Shell.run(['ip', 'addr', 'ls'])
-=======
-            ifconfig_result = Shell.run(['ifconfig', '-a'])
->>>>>>> 3b32cabd
             ip_route_ls_result = Shell.run(['ip', 'route', 'ls'])
 
             try:
@@ -383,7 +379,7 @@
                 ping_result2 = Shell.run(['ping', '-c', '1', '-W', '1', address])
                 ping_result2_report = "\n30s later ping: %s" % \
                     print_result(ping_result2)
-                
+
             msg = "Error connecting to %s: %s.\n" \
                   "Please add the following to " \
                   "https://github.com/intel-hpdd/intel-manager-for-lustre/issues/%s\n" \
