include ../include/Makefile.version

NPM := $(shell if which npm &>/dev/null && npm -v; then true; else echo npm; fi)

NPM_VERSION ?= 4.6.1

define set_env_for_npm
mkdir -p ~/.npm-global;                                                                              \
mkdir -p ~/.npm-global-cache;                                                                        \
export NPM_CONFIG_PYTHON=/usr/bin/python;                                                            \
export NPM_CONFIG_CACHE=~/.npm-global-cache;                                                         \
export NPM_CONFIG_CACHE_MIN=360000;                                                                  \
export NPM_CONFIG_PREFIX=~/.npm-global;                                                              \
export PATH=~/.npm-global/bin:$$PATH
endef

ARCH := $(shell echo $$(uname -m))

# Fixup proxies if needed
PREFIXED_PROXIES := if [ -n "$(HTTP_PROXY)" ] && [[ "$(HTTP_PROXY)" != "http://"* ]]; then \
	export HTTP_PROXY=http://$(HTTP_PROXY); \
	export http_proxy=http://$(HTTP_PROXY); \
	export HTTPS_PROXY=http://$(HTTPS_PROXY); \
	export https_proxy=http://$(HTTPS_PROXY); \
fi;

# Override this if you don't want to use detected bundles
USE_DETECTED_BUNDLES ?= true
DEV_SETUP_BUNDLES ?= $(shell $(USE_DETECTED_BUNDLES) && { ls $(CURDIR)/repo/*.profile >/dev/null 2>&1 || echo "--no-bundles"; } || echo "--no-bundles")

# Always nuke the DB when running tests?
ALWAYS_NUKE_DB ?= false

# Always nuke logs when running tests?
ALWAYS_NUKE_LOGS ?= false

# Always wipe the simulated cluster config before starting?
ALWAYS_NUKE_SIM_CFG ?= true

# Location of cluster configs
SIM_CLUSTER_CONFIG ?= $(CURDIR)/tests/simulator.json
FCI_CLUSTER_CONFIG ?= $(CURDIR)/tests/full_cluster.json

# Location of the cluster-sim script
CLUSTER_SIM_BIN := $(shell if which cluster-sim 2>/dev/null; then true; else echo $(word 1,$(subst :, ,$(PATH)))/cluster-sim; fi)
CLUSTER_SIM_CFG ?= $(CURDIR)/cluster_sim
CLUSTER_SIM_SETUP_ARGS ?= --cluster_size 2 --psu_count 2 --worker_count 4
CLUSTER_SIM_REGISTER_ARGS ?= --username $(DEV_USERNAME) --password $(DEV_PASSWORD) --create_pdu_entries

# Misc test config
DB_NAME ?= chroma
DB_USER ?= $(DB_NAME)
TEST_HTTPD_PORT ?= 8000
DEV_USERNAME = admin
DEV_PASSWORD = lustre

# Test runner options
BEHAVE_ARGS ?= -q --stop
NOSE_ARGS ?= --stop

ZIP_TYPE := $(shell if [ "$(ZIP_DEV)" == "true" ]; then echo '-dev'; else echo ''; fi)

all: rpms docs

cleandist:
	rm -rf  dist
	mkdir dist

version:
	echo 'VERSION = "$(VERSION)"' > scm_version.py
	echo 'PACKAGE_VERSION = "$(PACKAGE_VERSION)"' >> scm_version.py
	echo 'BUILD = "$(BUILD_NUMBER)"' >> scm_version.py
	echo 'IS_RELEASE = $(IS_RELEASE)' >> scm_version.py

develop: version ui-modules
	$(MAKE) -C ../chroma-agent develop
	$(MAKE) -C ../cluster-sim develop
	python setup.py develop
	./manage.py dev_setup $(DEV_SETUP_BUNDLES)

npm:
ifneq ($(NPM), $(NPM_VERSION))
	echo "jenkins_fold:start:NPM"
	curl https://registry.npmjs.org/npm/-/npm-$(NPM_VERSION).tgz > /tmp/npm-$(NPM_VERSION).tgz
	tar -xzf /tmp/npm-$(NPM_VERSION).tgz -C /tmp/
	set -e;                                                               \
	$(set_env_for_npm) &&                                                 \
	/tmp/package/bin/npm-cli.js install -g /tmp/npm-$(NPM_VERSION).tgz -d
	echo "jenkins_fold:end:NPM"
endif

ui-modules: npm
	echo "jenkins_fold:start:Setting up ui-modules"
	@echo "Setting up ui-modules"; \
	set -e;                        \
	$(set_env_for_npm) &&          \
	export NODE_ENV=production &&  \
	cd ui-modules &&               \
	npm i -d &&                    \
	npm prune
	echo "jenkins_fold:end:Setting up ui-modules"

ui-modules-dev: npm
	@echo "Setting up ui-modules for dev"; \
	cd ui-modules && \
	npm i && \
	cd node_modules/@iml/gui && \
	npm i --only=dev && \
	cd ../../intel-realtime && \
	npm i --only=dev && \
	cd ../@iml/view-server && \
	npm i --only=dev;


gui: ui-modules
	@echo "Building GUI for deployment";

nuke_db:
	@$(ALWAYS_NUKE_DB) && { \
		echo "Wiping $(DB_NAME) DB..."; \
		dropdb $(DB_NAME); \
		createdb -O $(DB_USER) $(DB_NAME); \
	} || true

nuke_logs:
	@$(ALWAYS_NUKE_LOGS) && { \
		echo "Scrubbing devel logs..."; \
		rm -f $(CURDIR)/*{.,_}log; \
	} || true

$(CLUSTER_SIM_BIN):
	$(MAKE) develop

sim simulator: $(CLUSTER_SIM_BIN) running_supervisor
	@if [ -d $(CLUSTER_SIM_CFG) ]; then \
		if $(ALWAYS_NUKE_SIM_CFG); then \
			echo "Nuking old cluster sim cfg..."; \
			rm -fr $(CLUSTER_SIM_CFG); \
			cluster-sim --config $(CLUSTER_SIM_CFG) setup $(CLUSTER_SIM_SETUP_ARGS); \
		fi; \
	else \
			cluster-sim --config $(CLUSTER_SIM_CFG) setup $(CLUSTER_SIM_SETUP_ARGS); \
	fi; \
	cluster-sim --config $(CLUSTER_SIM_CFG) register $(CLUSTER_SIM_REGISTER_ARGS)

dev_setup: nuke_db nuke_logs
	@./manage.py dev_setup $(DEV_SETUP_BUNDLES) || exit $$?

supervisor: dev_setup
	@./manage.py supervisor || exit $$?

running_supervisor:
	@nc -w1 -d localhost $(TEST_HTTPD_PORT) || { \
		echo "You need to run 'make supervisor' in another terminal, then retry this command."; \
		exit 1; \
	}

$(FCI_CLUSTER_CONFIG):
	@echo "In order to run these tests, you must create $(FCI_CLUSTER_CONFIG) yourself."
	@exit 1

fci full_cluster_integration: $(FCI_CLUSTER_CONFIG) running_supervisor
	@echo "Running integration tests against a full cluster ..."
	@$(CURDIR)/tests/integration/run_tests -c $(FCI_CLUSTER_CONFIG) \
		$(CURDIR)/tests/integration/shared_storage_configuration \
		2>&1 | tee fci-integration.log; \
	exit $${PIPESTATUS[0]}

integration_tests: running_supervisor
	@echo "Running integration tests against the simulator..."
	NOSE_ARGS=$(NOSE_ARGS) \
	$(CURDIR)/tests/integration/run_tests -c $(SIM_CLUSTER_CONFIG) \
		$(CURDIR)/tests/integration/shared_storage_configuration \
		2>&1 | tee sim-integration.log; \
	exit $${PIPESTATUS[0]}

service_tests: dev_setup
	@while $(MAKE) running_supervisor >/dev/null; do \
		spid=`ps aux | awk '/p[y]thon .\/manage.py supervisor/ {print $$2}'`; \
		kill $$spid; \
		sleep 1; \
	done
	@echo "Running service tests..."
	@PYTHONPATH=. nosetests $(NOSE_ARGS) tests/services 2>&1 | tee test-services.log; \
	exit $${PIPESTATUS[0]}

agent_tests:
	@echo "Running agent tests..."
	@NOSE_ARGS=$(NOSE_ARGS) $(MAKE) -C ../chroma-agent test 2>&1 \
			| tee ../chroma-agent/unit.log; \
	exit $${PIPESTATUS[0]}

unit_tests:
	@echo "Running standard unit tests..."
	@./manage.py test $(NOSE_ARGS) tests/unit 2>&1 | tee unit.log; \
	exit $${PIPESTATUS[0]}

feature_tests:
	@echo "Running behave features tests..."
	@for feature in tests/feature/*; do \
		[ -d $$feature ] || continue; \
		logname=feature-$$(basename $$feature); \
		stdout=$$logname.stdout; stderr=$$logname.stderr; \
		behave $(BEHAVE_ARGS) $${feature}/features 2>$$stderr | tee $$stdout; \
		brc=$${PIPESTATUS[0]}; \
		[ $$brc -eq 0 ] || { \
			echo "$$feature failed, logs: $$stdout, $$stderr"; \
	        break; \
		} && true; \
	done; \
	exit $$brc

tests test: unit_tests agent_tests feature_tests integration_tests service_tests

tarball: version gui
	echo "jenkins_fold:start:Make Manager Tarball"
	rm -f MANIFEST
	python scripts/production_supervisord.py supervisord.conf > production_supervisord.conf
	# workaround setuptools
	touch .chroma-manager.py
	touch .production_supervisord.conf
	if ! python setup.py sdist > sdist.out; then       \
	    echo "python setup.py sdist failed.  stdout:"; \
	    cat sdist.out;                                 \
	    exit 1;                                        \
	fi
	rm -f sdist.out
	rm -f .chroma-manager.py
	rm -f .production_supervisord.conf
	echo "jenkins_fold:end:Make Manager Tarball"

rpms: cleandist tarball
	echo "jenkins_fold:start:Make Manager RPMS"
	rm -rf _topdir
	mkdir -p _topdir/{BUILD,S{PEC,OURCE,RPM}S,RPMS/$(ARCH)}
	cp dist/chroma-manager-$(PACKAGE_VERSION).tar.gz _topdir/SOURCES
	gzip -c chroma-config.1 > chroma-config.1.gz
	cp chroma-supervisor-init.sh chroma-host-discover-init.sh production_supervisord.conf logrotate.cfg chroma-config.1.gz _topdir/SOURCES
	cp chroma-manager.spec _topdir/SPECS
	set -e;                                                \
	dist=$$(rpm --eval %dist);                             \
	dist=$${dist/.centos/};                                \
	rpmbuild --define "_topdir $$(pwd)/_topdir"            \
		 --define "version $(PACKAGE_VERSION)"         \
		 --define "package_release $(PACKAGE_RELEASE)" \
		 --define "%dist $$dist"                       \
		 -bb _topdir/SPECS/chroma-manager.spec
	mv _topdir/RPMS/$(ARCH)/chroma-manager-*$(PACKAGE_VERSION)-$(PACKAGE_RELEASE)$$(rpm --eval %{dist} | sed -e 's/\(\.el[0-9][0-9]*\)\.centos/\1/').$(ARCH).rpm dist/
	rm -rf _topdir
	echo "jenkins_fold:end:Make Manager RPMS"

requirements: requirements.txt

requirements.txt: ../chroma-dependencies/Makefile ../chroma-dependencies/*/Makefile
	echo "jenkins_fold:start:Make requirements.txt"
	rm -f requirements.tmp
	$(MAKE) -C ../chroma-dependencies requirements
	{ echo "# DO NOT UPDATE THIS FILE MANUALLY.";                                         \
	echo "# This file is generated automatically.";                                       \
	echo "# If you want to add a new requirement please see:";                            \
	echo "# http://wiki.whamcloud.com/display/HYD/Adding+and+Updating+IML+Requirements";  \
	echo "# DO NOT UPDATE THIS FILE MANUALLY.  See the warning at the top of this file."; \
	sort < requirements.tmp; } > $@
	rm -f requirements.tmp
	set -e;                                                   \
	if grep ^make $@; then                                    \
		echo "why is this not quiet like it should be?";  \
		sed -i -e '/^make\[[0-9]\]: /d' $@;               \
	fi
	echo "jenkins_fold:end:Make requirements.txt"

download: requirements.txt
	echo "jenkins_fold:start:Install Python requirements"
	pip-python install --download ../chroma-externals -r requirements.txt
	echo "jenkins_fold:end:Install Python requirements"

docs: requirements.txt version
<<<<<<< HEAD
	echo "jenkins_fold:start:Make Docs"
	set -e ; \
	if [ -z $(VIRTUAL_ENV) ] ; then \
		virtualenv myenv; \
		. myenv/bin/activate; \
		CACHE=$$(pwd)/../chroma-externals; \
		echo "# Using pip cache at $$CACHE"; \
=======
	set -e;                                                         \
	if [ -z $(VIRTUAL_ENV) ] ; then                                 \
		virtualenv myenv;                                       \
		. myenv/bin/activate;                                   \
		CACHE=$$(pwd)/../chroma-externals;                      \
		echo "# Using pip cache at $$CACHE";                    \
>>>>>>> 477de244
		python tests/utils/pip_install_requirements.py $$CACHE; \
	fi;                                                             \
	$(MAKE) -C docs/ && cp docs/dist/*.tar.gz dist/
	echo "jenkins_fold:end:Make Docs"

.PHONY: docs download gui ui-modules npm<|MERGE_RESOLUTION|>--- conflicted
+++ resolved
@@ -275,22 +275,13 @@
 	echo "jenkins_fold:end:Install Python requirements"
 
 docs: requirements.txt version
-<<<<<<< HEAD
 	echo "jenkins_fold:start:Make Docs"
-	set -e ; \
-	if [ -z $(VIRTUAL_ENV) ] ; then \
-		virtualenv myenv; \
-		. myenv/bin/activate; \
-		CACHE=$$(pwd)/../chroma-externals; \
-		echo "# Using pip cache at $$CACHE"; \
-=======
 	set -e;                                                         \
 	if [ -z $(VIRTUAL_ENV) ] ; then                                 \
 		virtualenv myenv;                                       \
 		. myenv/bin/activate;                                   \
 		CACHE=$$(pwd)/../chroma-externals;                      \
 		echo "# Using pip cache at $$CACHE";                    \
->>>>>>> 477de244
 		python tests/utils/pip_install_requirements.py $$CACHE; \
 	fi;                                                             \
 	$(MAKE) -C docs/ && cp docs/dist/*.tar.gz dist/
