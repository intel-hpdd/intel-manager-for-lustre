<script type="text/javascript" src="{{STATIC_URL}}js/lib/jquery-ui-timepicker-addon.js"></script>
<script language="javascript" type="text/javascript">
  var LogView = function() {
    var initialized = false;
    function draw() {
      if (!initialized) {
        init();
        initialized = true;
      } else {
        $('#all_log_content').dataTable().fnDraw();
        // TODO: reload loadHostList
      }
    }
    function init()
    {
<<<<<<< HEAD
      loadObjectSelection('host', $('#logs_hostList'));
=======
      //load host list
      loadHostList('', 'logs_hostList');
>>>>>>> 60b5641a

      //validation for start an end time
      $('#datetime_from').datetimepicker(
      {
        maxDate: new Date(),
        onSelect: function (selectedDateTime)
        {
          var start = $(this).datetimepicker('getDate');
          $('#datetime_to').datetimepicker('option', 'minDate', new Date(start.getTime()));
        }
      });
      $('#datetime_to').datetimepicker(
      {
        maxDate: new Date()
      });

      $.datepicker.setDefaults({dateFormat: 'yy-mm-dd'});
      $('#datetime_from').datetimepicker();
      $('#datetime_to').datetimepicker();

      var oTable = $('#all_log_content').dataTable(
      {
        "bProcessing": true,
        "bFilter":true,
        iDisplayLength: 25,
        "bSorting":false,
        "bServerSide":true,
        "sAjaxSource": 'log/',
        "fnServerData": function (url, aoData, callback, settings) {
          var filter_args = {};
          if ($('#id_only_lustre').is(':checked')) {
            filter_args['message__startswith'] = " Lustre"
          }
          filter_args['host_id'] = $('#logs_hostList').val();

          function timepicker_iso(element) {
            /* Get a timezone-aware Date and then ISO-8601 format it */
            // NB $.trim is used because datetimepicker seems to append a trailing space
            var val_str = $.trim(element.val());
            if (val_str) {
              var val = new Date(val_str);
              return val.toISOString();
            } else {
              return val_str;
            }
          }

          filter_args['devicereportedtime__gte'] = timepicker_iso($('#datetime_from'));
          filter_args['devicereportedtime__lte'] = timepicker_iso($('#datetime_to'));
          $.each(aoData, function(i, param) {
              if (param.name == 'sSearch') {
                  filter_args['message__icontains'] = param.value;
              }
          });

          Api.get_datatables(url, aoData,
            function(data) {
              /* Annotate the rows with DT_RowClass */
              _.each(data.aaData, function(row) {
                if (row.message.search("LustreError") != -1) {
                  row.DT_RowClass = 'log_error';
                } else {
                  row.DT_RowClass = 'log_info';
                }

                row.devicereportedtime = shortLocalTime(row.devicereportedtime);
                row.syslogtag = row.syslogtag.slice(0, -1);
                row.message = "<div class='log_line'>" + _.escape(row.message) + "</div>";

                var substituted = "";
                var cursor = 0;
                for (var i = 0; i < row.substitutions.length; i++) {
                    var substitution = row.substitutions[i];
                    var len_delta = substitution.label - (substitution.end - substitution.start);

                    substituted += row.message.substr(cursor, substitution.start - cursor);
                    cursor = substitution.end;
                    var tooltip = row.message.substr(substitution.start, substitution.end - substitution.start);
                    substituted += uri_properties_link(substitution.resource_uri, substitution.label);
                }
                if (cursor < row.message.length) {
                    substituted += row.message.substr(cursor, row.message.length - cursor);
                }

                row.message = substituted;
              });
              callback(data);
            },
            settings,
            removeBlankAttributes(filter_args));
        },
       aaSorting: [[0, 'desc']],
       "aoColumns": [
           { "sClass": 'txtleft', "mDataProp":"devicereportedtime", "bSortable":true},
           { "sClass": 'txtleft', "mDataProp":"fromhost", "bSortable":true},
           { "sClass": 'txtleft', "mDataProp":"syslogtag", "bSortable":false},
           { "sClass": 'txtleft', "mDataProp":"message","bSearchable":true, "bSortable":false}
           //{ "sClass": 'txtleft log_line', "mDataProp":"devicereportedtime", "bSortable":true},
           //{ "sClass": 'txtleft log_line', "mDataProp":"fromhost", "bSortable":true},
           //{ "sClass": 'txtleft log_line', "mDataProp":"syslogtag", "bSortable":false},
           //{ "sClass": 'txtleft log_line', "mDataProp":"message","bSearchable":true, "bSortable":false}
           //{ "mDataProp":"devicereportedtime", "bSortable":true},
           //{ "mDataProp":"fromhost", "bSortable":true},
           //{ "mDataProp":"syslogtag", "bSortable":false},
           //{ "mDataProp":"message","bSearchable":true, "bSortable":false}
       ],
       "bJQueryUI": true
      });

      //click handler for filter
      $('#log_filter_btn').click(function()
      {
        oTable.fnDraw();
      });
    }

    return {draw:draw}
  }();
</script>
<div class='content'>
  <table width="100%" border="0" cellspacing="0" cellpadding="3" align="center">
    <tr style="background-color:#cccccc;">
      <td width="30%">
      </td>
      <td width="70%">
        <div class="timeint">
          <label for="logs_hostList">Host: &nbsp;</label>
            <select id="logs_hostList">
                <option value="">All</option>
            </select>
          <label for='datetime_from'>From:&nbsp;</label>
            <input id="datetime_from" />
          <label for='datetime_to'>&nbsp;To:&nbsp;</label>
            <input id="datetime_to" />
          <label for="id_only_lustre">&nbsp;Only Lustre Messages:&nbsp;</label>
            <input type="checkbox" id="id_only_lustre" name="only_lustre" checked="checked" value="true">
          &nbsp;<input value="Filter" id="log_filter_btn" type="button"/>
        </div>
      </td>
    </tr>
    <tr>
      <td colspan="3">
        <div class='content'>
          <table width="100%" border="0" cellspacing="0" cellpadding="0" id="all_log_content">
            <thead>
              <tr>
                <th width="10%">Date</th>
                <th width="10%">Host</th>
                <th width="10%">Service</th>
                <th width="70%">Message</th>
              </tr>
            </thead>
            <tbody>
            </tbody>
          </table>
        </div>
      </td>
    </tr>
  </table>
</div><|MERGE_RESOLUTION|>--- conflicted
+++ resolved
@@ -13,12 +13,7 @@
     }
     function init()
     {
-<<<<<<< HEAD
       loadObjectSelection('host', $('#logs_hostList'));
-=======
-      //load host list
-      loadHostList('', 'logs_hostList');
->>>>>>> 60b5641a
 
       //validation for start an end time
       $('#datetime_from').datetimepicker(
