--- conflicted
+++ resolved
@@ -1,25 +1,14 @@
 {
   "name": "ui-modules",
-<<<<<<< HEAD
   "version": "4.0.0",
-=======
-  "version": "3.2.0",
->>>>>>> fbca639c
   "description": "UI Modules",
   "author": "IML Team",
   "license": "MIT",
   "private": true,
   "dependencies": {
-<<<<<<< HEAD
-    "@iml/old-gui": "2.0.0",
+    "@iml/old-gui": "2.1.0",
     "@iml/realtime": "6.0.0",
     "@iml/socket-worker": "3.2.0",
-    "@iml/view-server": "6.3.9"
-=======
-    "@iml/old-gui": "2.1.0",
-    "@iml/realtime": "5.1.2",
-    "@iml/view-server": "6.4.0",
-    "@iml/socket-worker": "3.2.0"
->>>>>>> fbca639c
+    "@iml/view-server": "6.4.0"
   }
 }