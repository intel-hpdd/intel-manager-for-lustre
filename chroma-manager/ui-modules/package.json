--- conflicted
+++ resolved
@@ -5,17 +5,9 @@
   "author": "IML Team",
   "license": "MIT",
   "dependencies": {
-<<<<<<< HEAD
     "@iml/old-gui": "2.1.0",
-    "intel-help-docs": "1.2.0",
     "@iml/realtime": "5.1.2",
     "@iml/view-server": "6.4.0",
     "@iml/socket-worker": "3.2.0"
-=======
-    "@iml/old-gui": "2.0.0",
-    "@iml/realtime": "5.1.2",
-    "@iml/socket-worker": "3.2.0",
-    "@iml/view-server": "6.3.9"
->>>>>>> 5a0ec2de
   }
 }