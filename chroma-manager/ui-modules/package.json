--- conflicted
+++ resolved
@@ -7,15 +7,8 @@
   "private": true,
   "dependencies": {
     "@iml/old-gui": "2.0.0",
-<<<<<<< HEAD
-    "intel-help-docs": "1.2.0",
     "@iml/realtime": "6.0.0",
-    "@iml/view-server": "6.3.9",
-    "@iml/socket-worker": "3.2.0"
-=======
-    "@iml/realtime": "5.1.2",
     "@iml/socket-worker": "3.2.0",
     "@iml/view-server": "6.3.9"
->>>>>>> 5a0ec2de
   }
 }