#!/usr/bin/env python
from django.core.management import setup_environ
import settings
setup_environ(settings)

# Access to 'monitor' database
from monitor.models import *

import re
import os
import sys
import traceback
import simplejson as json

from logging import getLogger, FileHandler, StreamHandler, INFO
getLogger(__name__).setLevel(INFO)
getLogger(__name__).addHandler(FileHandler("%s.log" % __name__))
if settings.DEBUG:
    getLogger(__name__).addHandler(StreamHandler())

def log():
    return getLogger(__name__)

class HostAuditError(Exception):
    def __init__(self, host, *args, **kwargs):
        self.host = host
        super(HostAuditError, self).__init__(*args, **kwargs)

AGENT_PATH = "/root/hydra-agent.py"

def normalize_nid(string):
    """Cope with the Lustre and users sometimes calling tcp0 'tcp' to allow 
       direct comparisons between NIDs"""
    if string[-4:] == "@tcp":
        return string + "0"
    else:
        return string

def normalize_nids(nid_list):
    """Cope with the Lustre and users sometimes calling tcp0 'tcp' to allow 
       direct comparisons between NIDs"""
    return [normalize_nid(n) for n in nid_list]

class NoLNetInfo(Exception):
    pass

class LustreAudit:
    def __init__(self):
        self.raw_data = None
        self.target_locations = None
        self.audit = None
    
<<<<<<< HEAD
    def is_primary(self, local_target_info):
        local_nids = [n.nid_string for n in self.host.nid_set.all()]

        if not local_target_info['params'].has_key('failover.node'):
            # If the target has no failover nodes, then it is accessed by only 
            # one (primary) host, i.e. this one
            primary = True
        elif len(local_nids) > 0:
            # We know this hosts's nids, and which nids are secondaries for this target,
            # so we can work out whether we're primary by a process of elimination
            secondary_nids = set(normalize_nids(local_target_info['params']['failover.node']))
            primary = True
            for nid in local_nids:
                if nid in secondary_nids:
                    primary = False
        else:
            # If we got no local NID info, and the target has some failnode info, then
            # error out because we can't figure out whether we're primary.
            raise NoLNetInfo("Cannot setup target %s without LNet info" % local_target_info['name'])

        return primary
=======
    def discover_hosts(self):
        for host_name in os.popen("cerebro-stat -m cluster_nodes").readlines():
            if host_name.find('=') != -1:
                # Cerebro 1.12 puts a "MODULE DIR =" line at the start of 
                # cerebro-stat's output: skip lines like that
                continue

            host_name = host_name.rstrip()
            host, created = Host.objects.get_or_create(address = host_name)
            if created:
                log().info("Discovered host %s from cerebro" % host_name)
                self.learn_event(host, host)

    def audit_all(self):
        hosts = Host.objects.all()
        self.audit_hosts(hosts)

    def audit_host(self, host):
        audit = self.audit_hosts([host])
        if audit.audithost_set.count() == 0:
            raise HostAuditError(host)
>>>>>>> 20fbe725

    def nids_to_mgs(self, nid_strings):
        nids = Nid.objects.filter(nid_string__in = nid_strings)
        hosts = Host.objects.filter(nid__in = nids)
        try:
            mgs = ManagementTarget.objects.get(targetmount__host__in = hosts)
        except ManagementTarget.MultipleObjectsReturned:
            # TODO: detect and report the pathological case where someone has given
            # us two NIDs that refer to different hosts which both have a 
            # targetmount for a ManagementTarget, but they're not the
            # same ManagementTarget.
            raise ManagementTarget.DoesNotExist

        return mgs

    def audit_complete(self, audit, host_data):
        self.audit = audit
        self.host = audit.host
        self.host_data = host_data

        # Map of AuditHost to output of hydra-agent
        if isinstance(host_data, Exception):
            log().error("bad output from %s: %s" % (self.host, host_data))
            contact = False
        else:
            assert(isinstance(host_data, dict))
            assert(host_data.has_key('lnet_up'))
            # FIXME: we assume any valid JSON we receive is a
            # valid report.  This means we're not very
            # robust in the face of hydra-agent bugs, both here
            # and in subsequent processing on the data

            audit_host = AuditHost(
                    audit = self.audit,
                    lnet_up = host_data['lnet_up'])
            audit_host.save()
            LNetOfflineAlert.notify(self.host, not host_data['lnet_up'])
            contact = True

            # Update the Nids associated with each Host
            self.learn_nids()

            # Create Filesystem and Target objects
            self.learn_fs_targets()

            # Create TargetMount objects
            self.learn_target_mounts()

            # Set 'mounted' status on Target objects
            self.learn_target_states()

            # Create and get state of Client objects
            self.learn_clients()


            # Any TargetMounts which we didn't get data for may need to emit offline events
            for mountable in Mountable.objects.filter(host = self.host):
                try:
                    audited = AuditMountable.objects.get(
                            audit = self.audit, mountable = mountable)
                except AuditMountable.DoesNotExist:
                    MountableOfflineAlert.notify(mountable, True)
                    audit_mountable = AuditMountable(audit = self.audit,
                            mountable = mountable, mounted = False)
                    audit_mountable.save()

        HostContactAlert.notify(self.host, not contact)

    def learn_nids(self):
        new_host_nids = set(normalize_nids(self.host_data['lnet_nids']))
        old_host_nids = set([n.nid_string for n in self.host.nid_set.all()])
        create_nids = new_host_nids - old_host_nids
        for n in create_nids:
            self.host.nid_set.create(nid_string = n)
        if len(new_host_nids) > 0:
            delete_nids = old_host_nids - new_host_nids
            self.host.nid_set.filter(nid_string = delete_nids).delete()

        for nid_str in new_host_nids:
            audit_host = self.audit.audithost_set.get()
            audit_host.auditnid_set.create(nid_string = nid_str)

    def learn_mgs(self, mgs_local_info):
        try:
            mgs = ManagementTarget.objects.get(targetmount__host = self.host)
        except ManagementTarget.DoesNotExist:
            # FIXME: when there is no LNet info for self.host, we cannot be 
            # sure if this is a new MGS or a failover for an existing one
            existing_mgs = None
            for mgs in ManagementTarget.objects.all():
                if mgs_local_info['params'].has_key('failover.node'):
                    failovers = set(normalize_nids(AuditTarget.target_param(mgs, 'failover.node')))
                    local_nids = set(normalize_nids([n.nid_string for n in self.host.nid_set.all()]))
                    if local_nids & failovers:
                        existing_mgs = mgs
                        break

            if not existing_mgs:
                mgs = ManagementTarget(name = "MGS")
                mgs.save()
                log().info("Learned MGS on %s" % self.host)
                self.learn_event(mgs)
            else:
                mgs = existing_mgs

            try:
                primary = self.is_primary(mgs_local_info)
                tm,created = TargetMount.objects.get_or_create(target = mgs, host = self.host, primary = primary, mount_point = mgs_local_info['mount_point'], block_device = mgs_local_info['device'])
                if created:
                    log().info("Learned MGS mount on %s" % self.host)
                    self.learn_event(tm)
            except NoLNetInfo:
                log().warning("Cannot fully set up MGS on %s until LNet is running")



            # Find the local_targets info for the MGS
            #  * if it has no failnode, then this is definitely primary (+ if
            #    it's configured on more than one host then that's an error)
            #  * if it has one or more failnodes, then this is the primary if 
            #    none of the failnode NIDs match a local NID of this host.

            mgs_local_info = None
            for target in self.host_data['local_targets']:
                if target['kind'] == 'MGS':
                    mgs_local_info = target
            if mgs_local_info == None:
                raise RuntimeError("Got mgs_targets but no MGS local_target!")
            
        return mgs

    def learn_target_mounts(self):
        # We will compare any found target mounts to all known MGSs
        for mgs in ManagementTarget.objects.all():
            mgs_host_nids = set()
            mgs_hosts = set()
            for mgs_mount in mgs.targetmount_set.all():
                mgs_host = mgs_mount.host
                mgs_host_nids |= set(normalize_nids([n.nid_string for n in mgs_host.nid_set.all()]))
                mgs_hosts |= set([mgs_host])

            if len(mgs_host_nids) == 0:
                    log().warning("Cannot map targets on MGS to local locations because MGS nids are not yet known -- LNet is probably down on the MGS?")
                    continue

            for local_info in self.host_data['local_targets']:
                # Build a list of MGS nids for this local target
                tgt_mgs_nids = []
                try:
                    # NB I'm not sure whether tunefs.lustre will give me 
                    # one comma-separated mgsnode, or a series of mgsnode
                    # settings, so handle both
                    for n in local_info['params']['mgsnode']:
                        tgt_mgs_nids.extend(n.split(","))
                except KeyError:
                    # 'mgsnode' doesn't have to be present
                    pass
                tgt_mgs_nids = set(normalize_nids(tgt_mgs_nids))

                # See if this target is using the mgs 'mgs'
                mgs_match = False
                if tgt_mgs_nids == set(["0@lo"]) or len(tgt_mgs_nids) == 0:
                    # An empty nid list or 0@lo indicates a local mgs, match 
                    # an MGS if the local host is in the set of hosts on which
                    # this MGS is mounted
                    if self.host in mgs_hosts:
                        mgs_match = True
                elif tgt_mgs_nids & mgs_host_nids:
                    # Otherwise, match an MGS if there is overlap between the 
                    # NIDs of hosts where the MGS is mounted, and the MGS NIDs
                    # used by this local target.
                    mgs_match = True

                if not mgs_match:
                    continue
    
                # TODO: detect case where we find a targetmount that matches one 
                # which already exists for a different target, where the other target
                # has no name -- in this case we are overlapping with a blank target
                # that was created during configuration.

                # Match a Target which has the same name as this local target,
                # and uses a filesystem on the same MGS
                # TODO: expand this to cover targets other than FilesystemMember,
                # currently MGS TargetMount is a special case elsewhere
                matched_target = None
                try:
                    targets = Target.objects.filter(name = local_info['name'])

                    for target in targets:
                        if isinstance(target, FilesystemMember) and target.filesystem.mgs == mgs:
                            matched_target = target
                except Target.DoesNotExist:
                    log().warning("Target %s has mount point on %s but has not been detected on any MGS" % (name_val, self.host))


                if not matched_target:
                    continue

                try:
                    primary = self.is_primary(local_info)
                    (tm, created) = TargetMount.objects.get_or_create(target = matched_target,
                            host = self.host, primary = primary,
                            mount_point = local_info['mount_point'],
                            block_device = local_info['device'])
                    if created:
                        log().info("Learned association %d between %s and host %s" % (tm.id, local_info['name'], self.host))
                        self.learn_event(tm)
                except NoLNetInfo:
                    log().warning("Cannot set up target %s on %s until LNet is running" % (local_info['name'], self.address))

    def learn_mgs_targets(self, filesystem_targets):
        # Learn any targets
        for fs, targets in filesystem_targets.items():
            for target in targets:
                name = target['name']

                if name.find("-MDT") != -1:
                    klass = MetadataTarget
                elif name.find("-OST") != -1:
                    klass = ObjectStoreTarget

                (target, created) = klass.objects.get_or_create(
                    name = name, filesystem = fs)
                if created:
                    log().info("Learned %s %s" % (klass.__name__, name))
                    self.learn_event(target)

    def learn_event(self, learned_item):
        from logging import INFO
        LearnEvent(severity = INFO, host = self.host, learned_item = learned_item).save()

    def learn_target_states(self):
        for mount_info in self.host_data['local_targets']:
            if mount_info['kind'] == 'MGS':
                target = ManagementTarget.get_by_host(self.host)
                mountable = target.targetmount_set.get(host = self.host, mount_point = mount_info['mount_point'])
                
                MountableOfflineAlert.notify(mountable, not mount_info['running'])
                audit_mountable = AuditMountable(audit = self.audit,
                        mountable = mountable, mounted = mount_info['running'])
            else:
                if mount_info['params'].has_key('mgsnode') and mount_info['params']['mgsnode'] != ("0@lo",):
                    # Find the MGS based on mount_info['params']['mgsnode']
                    mgsnode_nids = normalize_nids(mount_info['params']['mgsnode'][0].split(","))
                    try:
                        mgs = self.nids_to_mgs(mgsnode_nids)
                    except ManagementTarget.DoesNotExist:
                        log().warning("Cannot find MGS for target %s (nids %s) on host %s" % (mount_info['name'], mgsnode_nids, self.host.address))
                        continue
                else:
                    # The MGS is local
                    try:
                        mgs = ManagementTarget.objects.get(targetmount__host = self.host)
                    except ManagementTarget.DoesNotExist:
                        log().error("Cannot find local MGS for target %s on %s which has no mgsnode param" % (mount_info['name'], self.host))
                        continue

                mountable = None
                for target_val in Target.objects.filter(name = mount_info['name']):
                    if not isinstance(target_val, FilesystemMember):
                        continue

                    if target_val.filesystem.mgs == mgs:
                        try:
                            mountable = target_val.targetmount_set.get(host = self.host,
                                            mount_point = mount_info['mount_point'])
                        except:
                            mountable = None
                        break

                if mountable == None:
                    log().warning("Cannot find target %s for mgs %d" % (mount_info['name'], mgs.id))
                    continue

                audit_mountable = AuditRecoverable(audit = self.audit, 
                        mountable = mountable, mounted = mount_info['running'],
                        recovery_status = json.dumps(mount_info["recovery_status"]))

                MountableOfflineAlert.notify(mountable, not mount_info['running'])
                TargetRecoveryAlert.notify(mountable, audit_mountable.is_recovering())

            audit_mountable.save()
            # Fill out an AuditTarget object as well, potentially multiple times if
            # we encounter the target on multiple hosts
            audit_target,created = self.audit.audittarget_set.get_or_create(
                    target = mountable.target, audit = self.audit)
            if created:
                for key, val_list in mount_info['params'].items():
                    for val in val_list:
                        audit_target.auditparam_set.get_or_create(key = key, value = val)

    def learn_clients(self):
        for mount_point, client_info in self.host_data['client_mounts'].items():
            # Find the MGS
            try:
                client_mgs_nids = set(normalize_nids(client_info['nid'].split(":")))
                mgs = self.nids_to_mgs(client_mgs_nids)
            except ManagementTarget.DoesNotExist:
                log().warning("Ignoring client mount for unknown mgs %s" % client_info['nid'])
                continue

            # Find the filesystem
            try:
                fs = Filesystem.objects.get(name = client_info['filesystem'], mgs = mgs)
            except Filesystem.DoesNotExist:
                log().warning("Ignoring client mount for unknown filesystem '%s' on %s" % (client_info['filesystem'], self.host))
                continue

            # Instantiate Client
            (client, created) = Client.objects.get_or_create(
                    host = self.host, mount_point = mount_point, filesystem = fs)
            if created:
                log().info("Learned client %s" % client)
                self.learn_event(client)

            MountableOfflineAlert.notify(client, not client_info['mounted'])
            audit_mountable = AuditMountable(audit = self.audit, mountable = client, mounted = client_info['mounted'])
            audit_mountable.save()

    def learn_fs_targets(self):
        found_mgs = False
        for volume in self.host_data['local_targets']:
            if volume['kind'] == "MGS":
                found_mgs = True
                mgs_local_info = volume
        if not found_mgs:
            return

        # Learn an MGS target and a TargetMount for this host
        mgs = self.learn_mgs(mgs_local_info)

        # Create Filesystem objects for all those in this MGS
        filesystem_targets = {}
        for fs_name, targets in self.host_data['mgs_targets'].items():
            (fs, created) = Filesystem.objects.get_or_create(name = fs_name, mgs = mgs)
            if created:
                log().info("Learned filesystem '%s'" % fs_name)
                self.learn_event(fs)
            filesystem_targets[fs] = targets

        # Learn any targets from within this MGS
        self.learn_mgs_targets(filesystem_targets)
<|MERGE_RESOLUTION|>--- conflicted
+++ resolved
@@ -7,7 +7,6 @@
 from monitor.models import *
 
 import re
-import os
 import sys
 import traceback
 import simplejson as json
@@ -50,30 +49,8 @@
         self.target_locations = None
         self.audit = None
     
-<<<<<<< HEAD
-    def is_primary(self, local_target_info):
-        local_nids = [n.nid_string for n in self.host.nid_set.all()]
-
-        if not local_target_info['params'].has_key('failover.node'):
-            # If the target has no failover nodes, then it is accessed by only 
-            # one (primary) host, i.e. this one
-            primary = True
-        elif len(local_nids) > 0:
-            # We know this hosts's nids, and which nids are secondaries for this target,
-            # so we can work out whether we're primary by a process of elimination
-            secondary_nids = set(normalize_nids(local_target_info['params']['failover.node']))
-            primary = True
-            for nid in local_nids:
-                if nid in secondary_nids:
-                    primary = False
-        else:
-            # If we got no local NID info, and the target has some failnode info, then
-            # error out because we can't figure out whether we're primary.
-            raise NoLNetInfo("Cannot setup target %s without LNet info" % local_target_info['name'])
-
-        return primary
-=======
     def discover_hosts(self):
+        import os
         for host_name in os.popen("cerebro-stat -m cluster_nodes").readlines():
             if host_name.find('=') != -1:
                 # Cerebro 1.12 puts a "MODULE DIR =" line at the start of 
@@ -84,17 +61,37 @@
             host, created = Host.objects.get_or_create(address = host_name)
             if created:
                 log().info("Discovered host %s from cerebro" % host_name)
-                self.learn_event(host, host)
-
-    def audit_all(self):
-        hosts = Host.objects.all()
-        self.audit_hosts(hosts)
-
-    def audit_host(self, host):
-        audit = self.audit_hosts([host])
-        if audit.audithost_set.count() == 0:
-            raise HostAuditError(host)
->>>>>>> 20fbe725
+                from logging import INFO
+                LearnEvent(severity = INFO, host = host, learned_item = host).save()
+
+            try:
+                sm = host.monitor
+            except Monitor.DoesNotExist:
+                sm = SshMonitor(host = host)
+                sm.save()
+
+    def is_primary(self, local_target_info):
+        local_nids = [n.nid_string for n in self.host.nid_set.all()]
+
+        if not local_target_info['params'].has_key('failover.node'):
+             # If the target has no failover nodes, then it is accessed by only 
+             # one (primary) host, i.e. this one
+             primary = True
+        elif len(local_nids) > 0:
+             # We know this hosts's nids, and which nids are secondaries for this target,
+             # so we can work out whether we're primary by a process of elimination
+             secondary_nids = set(normalize_nids(local_target_info['params']['failover.node']))
+             primary = True
+             for nid in local_nids:
+                 if nid in secondary_nids:
+                     primary = False
+        else:
+             # If we got no local NID info, and the target has some failnode info, then
+             # error out because we can't figure out whether we're primary.
+             raise NoLNetInfo("Cannot setup target %s without LNet info" % local_target_info['name'])
+  
+        return primary
+
 
     def nids_to_mgs(self, nid_strings):
         nids = Nid.objects.filter(nid_string__in = nid_strings)
@@ -237,8 +234,9 @@
                 mgs_hosts |= set([mgs_host])
 
             if len(mgs_host_nids) == 0:
-                    log().warning("Cannot map targets on MGS to local locations because MGS nids are not yet known -- LNet is probably down on the MGS?")
-                    continue
+                log().warning("mgs = %s %d, mounts=%s" % (mgs, mgs.id, mgs.targetmount_set.all()))
+                log().warning("Cannot map targets on MGS to local locations because MGS nids are not yet known -- LNet is probably down on the MGS?")
+                continue
 
             for local_info in self.host_data['local_targets']:
                 # Build a list of MGS nids for this local target
