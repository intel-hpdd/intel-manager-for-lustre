--- conflicted
+++ resolved
@@ -4,14 +4,9 @@
 ---
 edge: All has nodes (Snapshot { name: Init, available: true }, Snapshot { name: Bare, available: false })
 edge: Stratagem has nodes (Snapshot { name: Bare, available: false }, Snapshot { name: ImlStratagemConfigured, available: false })
-<<<<<<< HEAD
-edge: All has nodes (Snapshot { name: LdiskfsCreated, available: false }, Snapshot { name: FilesystemDetected, available: false })
-edge: Stratagem has nodes (Snapshot { name: FilesystemDetected, available: false }, Snapshot { name: StratagemMountedClient, available: false })
-edge: Stratagem has nodes (Snapshot { name: StratagemMountedClient, available: false }, Snapshot { name: StratagemTestTaskQueue, available: false })
-edge: All has nodes (Snapshot { name: ZfsCreated, available: false }, Snapshot { name: FilesystemDetected, available: false })
-=======
->>>>>>> a8699868
 edge: Stratagem has nodes (Snapshot { name: ImlStratagemConfigured, available: false }, Snapshot { name: StratagemServersDeployed, available: false })
 edge: Stratagem has nodes (Snapshot { name: StratagemServersDeployed, available: false }, Snapshot { name: StratagemInstalled, available: false })
 edge: Stratagem has nodes (Snapshot { name: StratagemInstalled, available: false }, Snapshot { name: StratagemCreated, available: false })
 edge: Stratagem has nodes (Snapshot { name: StratagemCreated, available: false }, Snapshot { name: FilesystemDetected, available: false })
+edge: Stratagem has nodes (Snapshot { name: FilesystemDetected, available: false }, Snapshot { name: StratagemMountedClient, available: false })
+edge: Stratagem has nodes (Snapshot { name: StratagemMountedClient, available: false }, Snapshot { name: StratagemTestTaskQueue, available: false })
