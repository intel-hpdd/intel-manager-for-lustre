--- conflicted
+++ resolved
@@ -2,25 +2,7 @@
 
 yum install -y mock-1.2.17
 
-<<<<<<< HEAD
-yum copr enable -y managerforlustre/manager-for-lustre-devel
-# Get latest rpmdevtools
-if ! yum list installed rpmdevtools-8.10-7.el8.noarch; then
-    yum install -y https://copr-be.cloud.fedoraproject.org/results/managerforlustre/buildtools/epel-8-x86_64/01152137-rpmdevtools/rpmdevtools-8.10-7.el8.noarch.rpm
-fi
-if ! yum list installed pgdg-redhat-repo.noarch; then
-    yum install -y https://download.postgresql.org/pub/repos/yum/reporpms/EL-7-x86_64/pgdg-redhat-repo-latest.noarch.rpm
-fi
-yum install -y rpmdevtools git ed epel-release python-setuptools gcc openssl-devel postgresql96-devel
-curl https://sh.rustup.rs -sSf | sh -s -- -y
-source $HOME/.cargo/env
-rustup update
-rustc --version
-cargo --version
-cd /integrated-manager-for-lustre
-=======
 set +e
->>>>>>> 1fcdac1a
 
 useradd mocker
 usermod -a -G mock mocker
