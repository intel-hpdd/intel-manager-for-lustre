--- conflicted
+++ resolved
@@ -51,11 +51,10 @@
 chroma-bundles: chroma-dependencies
 
 destroy_cluster: Vagrantfile
-<<<<<<< HEAD
 	set -e;                                                              \
 	if [ -e $(VAGRANT_VM3_LIBVIRT_DIR)/id ]; then                        \
 	    echo "LIBVIRT detected as provider";                             \
-	    vagrant destroy;                                                 \
+	    vagrant destroy -f;                                              \
 	    sed -ie '/# VAGRANT START/,/# VAGRANT END/d' ~/.ssh/config;      \
 	    sed -ie '/IML Vagrant cluster/d' ~/.ssh/authorized_keys;         \
 	    export LIBVIRT_DEFAULT_URI=qemu:///system;                       \
@@ -65,20 +64,10 @@
 	    done                                                             \
 	else                                                                 \
 	    echo "LIBVIRT not detected as provider";                         \
-	    vagrant destroy;                                                 \
+	    vagrant destroy -f;                                              \
 	    sed -ie '/# VAGRANT START/,/# VAGRANT END/d' ~/.ssh/config;      \
 	    sed -ie '/IML Vagrant cluster/d' ~/.ssh/authorized_keys;         \
 	fi
-=======
-	vagrant destroy -f
-	sed -ie '/# VAGRANT START/,/# VAGRANT END/d' ~/.ssh/config
-	sed -ie '/IML Vagrant cluster/d' ~/.ssh/authorized_keys
-	export LIBVIRT_DEFAULT_URI=qemu:///system;                       \
-	for net in intel-manager-for-lustre{0,1,2,3} vagrant-libvirt; do \
-	    virsh net-destroy $$net || true;                             \
-	    virsh net-undefine $$net || true;                            \
-	done
->>>>>>> 845148c4
 
 create_cluster:
 	vagrant up
