--- conflicted
+++ resolved
@@ -23,15 +23,12 @@
 pub mod fidtaskqueue;
 
 #[cfg(feature = "postgres-interop")]
-<<<<<<< HEAD
 pub mod filesystem;
 
 #[cfg(feature = "postgres-interop")]
 pub mod hosts;
 
 #[cfg(feature = "postgres-interop")]
-=======
->>>>>>> 4905f9e9
 pub mod job;
 
 #[cfg(feature = "postgres-interop")]
