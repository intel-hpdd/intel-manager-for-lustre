--- conflicted
+++ resolved
@@ -6,22 +6,15 @@
 
 [dependencies]
 chrono = { version = "0.4", features = ["serde"] }
-<<<<<<< HEAD
-diesel = { version = "1.4", features = ["postgres", "r2d2", "serde_json"], optional = true }
-=======
-diesel = { version = "1.4", default_features = false, features = ["postgres", "r2d2", "chrono"], optional = true }
+diesel = { version = "1.4", default_features = false, features = ["postgres", "r2d2", "chrono", "serde_json"], optional = true }
 futures = { version = "0.3", optional = true }
->>>>>>> 9b073855
 iml-manager-env = { path = "../iml-manager-env", version = "0.2.0", optional = true }
 iml-wire-types = { path = "../iml-wire-types", version = "0.2" }
 ipnetwork = "0.16"
 r2d2 = {version = "0.8", optional = true }
 serde = { version = "1", features = ["derive"] }
-<<<<<<< HEAD
 serde_json = "1.0.51"
-=======
 tokio-diesel = { git = "https://github.com/jgrund/tokio-diesel", optional = true }
->>>>>>> 9b073855
 
 [features]
 postgres-interop = ["diesel", "iml-manager-env", "r2d2", "tokio-diesel", "futures"]
