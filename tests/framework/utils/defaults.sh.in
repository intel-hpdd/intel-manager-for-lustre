if [ -n "$JENKINS_URL" ]; then
    export JENKINS=true
else
    export JENKINS=false
fi

export MAKE_TARGET="$1"

[ -r localenv ] && . localenv

spacelist_to_commalist() {
    echo $@ | tr ' ' ','
}

set_distro_vars() {
    distro="$1"

    if [ "$distro" = "el7" ]; then
        if ${upgrade_test}; then
            if ${UPGRADE_FROM_3:-false}; then
                export TEST_DISTRO_VERSION=${TEST_DISTRO_VERSION:-"7.3"}
            else
                export TEST_DISTRO_VERSION=${TEST_DISTRO_VERSION:-"7.4"}
            fi
            export UPGRADE_DISTRO_VERSION=${UPGRADE_DISTRO_VERSION:-"7.6"}
        else
            export TEST_DISTRO_VERSION=${TEST_DISTRO_VERSION:-"7.6"}
        fi
    else
       if ${upgrade_test}; then
           export TEST_DISTRO_VERSION=${TEST_DISTRO_VERSION:-"6.7"}
           export UPGRADE_DISTRO_VERSION=${UPGRADE_DISTRO_VERSION:-"6.7"}
       else
           export TEST_DISTRO_VERSION=${TEST_DISTRO_VERSION:-"6.7"}
       fi
    fi
}

set_defaults() {
    upgrade_test="$1"

    export CHROMA_DIR=${CHROMA_DIR:-"$PWD/integrated-manager-for-lustre/"}

    d=${0%/*}
    if [[ $d != /* ]]; then
        d=${PWD}/$d
    fi
    while [ ! -f $d/include/Makefile.version ]; do
        d=${d%/*}
    done
    export IEEL_VERSION=$(make -s -f $d/include/Makefile.version .ieel_version)
    export SHORT_ARCHIVE_NAME="$(make -s -f $d/include/Makefile.version .short_archive_name)"
    export BUILD_VERSION="$(make -s -f $d/include/Makefile.version .build_version)"
    export ARCHIVE_NAME="$SHORT_ARCHIVE_NAME-*$IEEL_VERSION-$BUILD_VERSION.el7.noarch.rpm"

    if $JENKINS && ! ${VAGRANT_PROVISION:-false}; then
        export PROVISIONER=${PROVISIONER:-"$HOME/provisionchroma -v -S --provisioner /home/bmurrell/provisioner"}
    fi

    if [ -n "$PROVISIONER" ]; then
        export VAGRANT=false
    else
        export VAGRANT=true
    fi

    if [ "$MEASURE_COVERAGE" != "true" -a "$MEASURE_COVERAGE" != "false" ]; then
        if $JENKINS && ! ${VAGRANT:-false}; then
            {
                echo "Whoa!  We hit TEI-3576."
                echo
                env
                echo
                echo "At test run start, env was:"
                cat /tmp/env-"$JOB_NAME"-"$BUILD_NUMBER"
            } | mail -s "TEI-3576" iml@whamcloud.com
        fi

        # now set it to a sane value
        MEASURE_COVERAGE="false"
    fi
    rm -f /tmp/env-"$JOB_NAME"-"$BUILD_NUMBER"

    if $JENKINS && ! ${VAGRANT:-false}; then
        JOB_NAME=${JOB_NAME%%/*}
        export JOB_NAME=${JOB_NAME:?"Need to set JOB_NAME"}
        export BUILD_JOB_NAME=${BUILD_JOB_NAME:?"Need to set BUILD_JOB_NAME"}
        export BUILD_JOB_BUILD_NUMBER=${BUILD_JOB_BUILD_NUMBER:?"Need to set BUILD_JOB_BUILD_NUMBER"}
        export JOB_URL=${JOB_URL:?"Need to set JOB_URL"}
        export WORKSPACE=${WORKSPACE:?"Need to set WORKSPACE"}

        if [ "$BUILD_JOB_NAME" = "chroma-reviews-el7" -o \
             "$distro" = "ssi-el7" -o \
             "$distro" = "el7" ] || \
           [[ $slave =~ 7.*\&\&ssi ]]; then
            if [[ $slave = rhel*\&\&ssi ]]; then
                export TEST_DISTRO_NAME=${TEST_DISTRO_NAME:-"rhel"}
            else
                export TEST_DISTRO_NAME=${TEST_DISTRO_NAME:-"el"}
            fi
            export JENKINS_DISTRO="el7"
        else
            export JENKINS_DISTRO="el6.4"
        fi
    else
        export TEST_DISTRO_NAME=${TEST_DISTRO_NAME:-"el"}
        export JENKINS_DISTRO="el7"
        export WORKSPACE="$PWD"
    fi
    set_distro_vars "$JENKINS_DISTRO"

    export CLUSTER_CONFIG="cluster_cfg.json"

    export COPR_OWNER="@MFL_REPO_OWNER@"
    export COPR_PROJECT="@MFL_REPO_NAME@"

    # to build a job from a jenkins branch
    JENKINS_JOB=lustre-b2_12
    #JENKINS_BUILD=111
    # or to just build the latest from that branch
    JENKINS_BUILD=lastSuccessfulBuild
    # or to build a Lustre Review job:
    #LUSTRE_REVIEW_BUILD="56451"
    # or build a GA release
<<<<<<< HEAD
    # LUSTRE_VERSION=2.10.6
=======
    LUSTRE_VERSION=2.10.7
>>>>>>> cc1c6685

    if [ -n "$LUSTRE_REVIEW_BUILD" ]; then
        JENKINS_JOB="lustre-reviews"
        JENKINS_BUILD="$LUSTRE_REVIEW_BUILD"
    fi
    if [ -n "$JENKINS_JOB" ]; then
        BASE_URL="https://build.whamcloud.com/jobs-pub/$JENKINS_JOB/configurations/axis-arch/\\\$basearch/axis-build_type/@CLIENT_OR_SERVER@/axis-distro/el7.6/axis-ib_stack/inkernel/builds/$JENKINS_BUILD/archive/artifacts/"
    elif [ -n "$LUSTRE_VERSION" ]; then
        # To use a GA release of Lustre:
        BASE_URL="https://downloads.whamcloud.com/public/lustre/lustre-$LUSTRE_VERSION/el7.6/@CLIENT_OR_SERVER@"
    else
        echo "I don't know which Lustre you want to use.  Bailing."
        exit 1
    fi
    export LUSTRE_SERVER_URL="${BASE_URL//@CLIENT_OR_SERVER@/server}"
    export LUSTRE_CLIENT_URL="${BASE_URL//@CLIENT_OR_SERVER@/client}"
    LUSTRE_SERVER_REPO_FILE="/etc/yum.repos.d/$(echo "$LUSTRE_SERVER_URL" | sed -e 's/^.*:\/\///' -e 's/\/\/*/_/g').repo"
    LUSTRE_CLIENT_REPO_FILE="/etc/yum.repos.d/$(echo "$LUSTRE_CLIENT_URL" | sed -e 's/^.*:\/\///' -e 's/\/\/*/_/g').repo"
    export LUSTRE_SERVER_REPO_FILE LUSTRE_CLIENT_REPO_FILE
} # end of set_defaults()<|MERGE_RESOLUTION|>--- conflicted
+++ resolved
@@ -121,11 +121,7 @@
     # or to build a Lustre Review job:
     #LUSTRE_REVIEW_BUILD="56451"
     # or build a GA release
-<<<<<<< HEAD
-    # LUSTRE_VERSION=2.10.6
-=======
-    LUSTRE_VERSION=2.10.7
->>>>>>> cc1c6685
+    # LUSTRE_VERSION=2.10.7
 
     if [ -n "$LUSTRE_REVIEW_BUILD" ]; then
         JENKINS_JOB="lustre-reviews"
