#!/bin/bash

collect_reports() {

    echo "Collecting reports..."

    scp root@$TEST_RUNNER:~/test_report*.xml "$PWD/test_reports/"
<<<<<<< HEAD
    find $PWD/test_reports/*.xml -type f -exec sed -i "s/skip\=/skipped\=/g" {} \;
=======
    find $PWD/test_reports/*.xml -type f -exec sed -i "s/skip\=/skipped\=/g" {} \; 
>>>>>>> 0afa2cd4

    if $MEASURE_COVERAGE; then
        ssh root@$CHROMA_MANAGER chroma-config stop

        pdsh -l root -R ssh -S -w $(spacelist_to_commalist $CHROMA_MANAGER ${STORAGE_APPLIANCES[@]} ${WORKERS[@]}) "set -x
# https://github.com/pypa/virtualenv/issues/355
python_version=\$(python -c 'import platform; print \".\".join(platform.python_version_tuple()[0:2])')
rm -f /usr/lib/python\$python_version/site-packages/sitecustomize.py*
cd /var/tmp/
coverage combine
# when putting the pdcp below back, might need to install pdsh first
#      yum -y install pdsh" | dshbak -c
        if [ ${PIPESTATUS[0]} != 0 ]; then
            exit 1
        fi

        # TODO: should use something like this for better efficiency:
        # rpdcp -l root -R ssh -w $(spacelist_to_commalist $CHROMA_MANAGER ${STORAGE_APPLIANCES[@]} ${WORKERS[@]}) /var/tmp/.coverage $PWD
        for SERVER in $CHROMA_MANAGER ${STORAGE_APPLIANCES[@]} ${WORKERS[@]}; do
            scp root@$SERVER:/var/tmp/.coverage .coverage.\$SERVER
        done

        ssh root@$CHROMA_MANAGER chroma-config start
    fi
}<|MERGE_RESOLUTION|>--- conflicted
+++ resolved
@@ -5,11 +5,8 @@
     echo "Collecting reports..."
 
     scp root@$TEST_RUNNER:~/test_report*.xml "$PWD/test_reports/"
-<<<<<<< HEAD
+
     find $PWD/test_reports/*.xml -type f -exec sed -i "s/skip\=/skipped\=/g" {} \;
-=======
-    find $PWD/test_reports/*.xml -type f -exec sed -i "s/skip\=/skipped\=/g" {} \; 
->>>>>>> 0afa2cd4
 
     if $MEASURE_COVERAGE; then
         ssh root@$CHROMA_MANAGER chroma-config stop
