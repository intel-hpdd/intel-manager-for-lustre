--- conflicted
+++ resolved
@@ -1,13 +1,8 @@
 #!/bin/bash -ex
 
 yum install -y epel-release
-<<<<<<< HEAD
-yum install -y https://download.postgresql.org/pub/repos/yum/reporpms/EL-7-x86_64/pgdg-redhat-repo-42.0-9.noarch.rpm
-yum install -y git python-virtualenv python-setuptools python-devel gcc make graphviz-devel postgresql12-server postgresql12-devel rabbitmq-server telnet python-ethtool erlang-inets patch gcc-c++ systemd-devel python-pip curl libcurl-devel nss
-=======
 yum install -y https://download.postgresql.org/pub/repos/yum/reporpms/EL-7-x86_64/pgdg-redhat-repo-latest.noarch.rpm
 yum install -y git python-virtualenv python-setuptools python-devel gcc make graphviz-devel postgresql96-server postgresql96-devel rabbitmq-server telnet python-ethtool erlang-inets patch gcc-c++ systemd-devel python-pip curl libcurl-devel nss
->>>>>>> 9b073855
 systemctl enable rabbitmq-server
 
 export PATH=$PATH:/usr/lib/rabbitmq/bin/
@@ -49,28 +44,17 @@
 
 
 # Configure postgres
-<<<<<<< HEAD
-systemctl enable postgresql-12
-/usr/pgsql-12/bin/postgresql12-setup initdb
-systemctl start postgresql-12
-=======
 systemctl enable postgresql-9.6
 /usr/pgsql-9.6/bin/postgresql96-setup initdb
 systemctl start postgresql-9.6
->>>>>>> 9b073855
 # TODO: sleeping is racy.  should check for up-ness, not just assume it
 #       will happen within 5 seconds
 sleep 5  # Unfortunately postgresql start seems to return before its truly up and ready for business
 su postgres -c 'createuser -R -S -d chroma'
 su postgres -c 'createdb -O chroma chroma'
 sed -i -e '/local[[:space:]]\+all/i\
-<<<<<<< HEAD
-local   all         chroma                            trust' /var/lib/pgsql/12/data/pg_hba.conf
-systemctl restart postgresql-12
-=======
 local   all         chroma                            trust' /var/lib/pgsql/9.6/data/pg_hba.conf
 systemctl restart postgresql-9.6
->>>>>>> 9b073855
 
 
 yum-config-manager --add-repo https://copr.fedorainfracloud.org/coprs/@MFL_COPR_REPO@/repo/epel-7/@MFL_COPR_NAME@-epel-7.repo
