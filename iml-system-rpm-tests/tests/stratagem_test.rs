// Copyright (c) 2020 DDN. All rights reserved.
// Use of this source code is governed by a MIT-style
// license that can be found in the LICENSE file.

<<<<<<< HEAD
use futures::try_join;
use iml_manager_cli::api_utils::post;
use iml_system_rpm_tests::{run_fs_test, wait_for_ntp};
use iml_system_test_utils::{
    ssh, vagrant, SetupConfig, SetupConfigType, SystemTestError, WithSos as _,
};
use std::time::Duration;
use tokio::time::delay_for;
=======
use iml_cmd::CmdError;
use iml_system_rpm_tests::run_fs_test;
use iml_system_test_utils::*;
>>>>>>> 705df40e

#[tokio::test]
async fn test_stratagem_setup() -> Result<(), CmdError> {
    let config = Config::default();
    let config: Config = Config {
        profile_map: vec![
            ("stratagem_server".into(), config.mds_servers()),
            ("base_monitored".into(), config.oss_servers()),
            ("stratagem_client".into(), config.client_servers()),
        ],
        branding: iml_wire_types::Branding::DDN(iml_wire_types::DdnBranding::Exascaler),
        use_stratagem: true,
        ..config
    };

<<<<<<< HEAD
    let task = r#"{"filesystem": 1, "name": "testfile", "state": "created", "keep_failed": false, "actions": [ "stratagem.warning" ], "single_runner": true, "args": { "report_file": "/tmp/test-taskfile.txt" } }"#;

    // create file
    let file_fut = ssh::ssh_exec(
        config.client_server_ips()[0],
        "touch /mnt/fs/reportfile; lfs path2fid /mnt/fs/reportfile",
    );

    // Create Task
    let task_fut = post("task", task);

    let ((_, output), _) = try_join(file_fut, task_fut).await?;

    let cmd = format!(
        "echo {} | socat - unix-connect:/run/iml/postman-testfile.sock",
        fid
    );

    ssh::ssh_exec(config.mds_server_ips()[0], &cmd).await?;

    // @@ wait for fid to process by checking Task
    delay_for(Duration::from_secs(20)).await;

    let mut found = false;

    // check output on client
    for ip in config.client_server_ips() {
        if let Ok((_, output)) = ssh::ssh_exec(ip, "cat /tmp/test-taskfile.txt").await {
            assert_eq!(output.stdout, b"/mnt/fs/reportfile\n");
            found = true;
            break;
        }
    }

    assert_eq!(found, true);

    Ok(())
}
=======
    let result_servers = config.manager_and_storage_server_and_client_ips();
>>>>>>> 705df40e

    run_fs_test(config)
        .await
        .handle_test_result(result_servers, "rpm_stratagem_test")
        .await?;

    Ok(())
}<|MERGE_RESOLUTION|>--- conflicted
+++ resolved
@@ -2,20 +2,9 @@
 // Use of this source code is governed by a MIT-style
 // license that can be found in the LICENSE file.
 
-<<<<<<< HEAD
-use futures::try_join;
-use iml_manager_cli::api_utils::post;
-use iml_system_rpm_tests::{run_fs_test, wait_for_ntp};
-use iml_system_test_utils::{
-    ssh, vagrant, SetupConfig, SetupConfigType, SystemTestError, WithSos as _,
-};
-use std::time::Duration;
-use tokio::time::delay_for;
-=======
 use iml_cmd::CmdError;
 use iml_system_rpm_tests::run_fs_test;
 use iml_system_test_utils::*;
->>>>>>> 705df40e
 
 #[tokio::test]
 async fn test_stratagem_setup() -> Result<(), CmdError> {
@@ -31,48 +20,7 @@
         ..config
     };
 
-<<<<<<< HEAD
-    let task = r#"{"filesystem": 1, "name": "testfile", "state": "created", "keep_failed": false, "actions": [ "stratagem.warning" ], "single_runner": true, "args": { "report_file": "/tmp/test-taskfile.txt" } }"#;
-
-    // create file
-    let file_fut = ssh::ssh_exec(
-        config.client_server_ips()[0],
-        "touch /mnt/fs/reportfile; lfs path2fid /mnt/fs/reportfile",
-    );
-
-    // Create Task
-    let task_fut = post("task", task);
-
-    let ((_, output), _) = try_join(file_fut, task_fut).await?;
-
-    let cmd = format!(
-        "echo {} | socat - unix-connect:/run/iml/postman-testfile.sock",
-        fid
-    );
-
-    ssh::ssh_exec(config.mds_server_ips()[0], &cmd).await?;
-
-    // @@ wait for fid to process by checking Task
-    delay_for(Duration::from_secs(20)).await;
-
-    let mut found = false;
-
-    // check output on client
-    for ip in config.client_server_ips() {
-        if let Ok((_, output)) = ssh::ssh_exec(ip, "cat /tmp/test-taskfile.txt").await {
-            assert_eq!(output.stdout, b"/mnt/fs/reportfile\n");
-            found = true;
-            break;
-        }
-    }
-
-    assert_eq!(found, true);
-
-    Ok(())
-}
-=======
     let result_servers = config.manager_and_storage_server_and_client_ips();
->>>>>>> 705df40e
 
     run_fs_test(config)
         .await
