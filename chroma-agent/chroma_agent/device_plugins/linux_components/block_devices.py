--- conflicted
+++ resolved
@@ -70,24 +70,17 @@
     return json.loads(out)
 
 
-<<<<<<< HEAD
-=======
 def getter(prop, default_value, x):
     y = x.get(prop, default_value)
     return y if y is not None else default_value
 
 
->>>>>>> abc160ec
 def get_major_minor(x):
     return "%s:%s" % (x.get('MAJOR'), x.get('MINOR'))
 
 
 def as_device(x):
-<<<<<<< HEAD
-    paths = sort_paths(x.get('PATHS', []))
-=======
     paths = sort_paths(getter('PATHS', [], x))
->>>>>>> abc160ec
     path = next(iter(paths), None)
 
     return {
@@ -96,11 +89,7 @@
         'paths': paths,
         'serial_80': x.get('IML_SCSI_80'),
         'serial_83': x.get('IML_SCSI_83'),
-<<<<<<< HEAD
-        'size': int(x['IML_SIZE']) * 512,
-=======
         'size': int(getter('IML_SIZE', 0, x)) * 512,
->>>>>>> abc160ec
         'filesystem_type': x.get('ID_FS_TYPE'),
         'device_type': x.get('DEVTYPE'),
         'device_path': x.get('DEVPATH'),
@@ -242,7 +231,6 @@
         result = {}
         # Should be able to look at the paths prop for all devs, and put
         # matching MM to path back in a list.
-<<<<<<< HEAD
 
         xs = list(
             flat_map(lambda x: (x.paths, x.major_minor),
@@ -261,25 +249,6 @@
 
 
     @classmethod    
-=======
-
-        xs = list(
-            flat_map(lambda x: (x.paths, x.major_minor),
-                     self.block_device_nodes))
-
-        for x in xs:
-            paths = x[0]
-            mm = x[1]
-
-            for path in paths:
-                if path.startswith(folder):
-                    result[mm] = path
-                    break
-
-        return result
-
-    @classmethod
->>>>>>> abc160ec
     def quick_scan(cls):
         """
             Return a very quick list of block devices from
