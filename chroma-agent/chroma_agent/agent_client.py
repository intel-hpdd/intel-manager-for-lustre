--- conflicted
+++ resolved
@@ -1,29 +1,6 @@
-<<<<<<< HEAD
-#
-# INTEL CONFIDENTIAL
-#
-# Copyright 2013-2017 Intel Corporation All Rights Reserved.
-#
-# The source code contained or described herein and all documents related
-# to the source code ("Material") are owned by Intel Corporation or its
-# suppliers or licensors. Title to the Material remains with Intel Corporation
-# or its suppliers and licensors. The Material contains trade secrets and
-# proprietary and confidential information of Intel or its suppliers and
-# licensors. The Material is protected by worldwide copyright and trade secret
-# laws and treaty provisions. No part of the Material may be used, copied,
-# reproduced, modified, published, uploaded, posted, transmitted, distributed,
-# or disclosed in any way without Intel's prior express written permission.
-#
-# No license under any patent, copyright, trade secret or other intellectual
-# property right is granted to or conferred upon you by disclosure or delivery
-# of the Materials, either expressly, by implication, inducement, estoppel or
-# otherwise. Any license under such intellectual property rights must be
-# express and approved by Intel in writing.
-=======
 # Copyright (c) 2017 Intel Corporation. All rights reserved.
 # Use of this source code is governed by a MIT-style
 # license that can be found in the LICENSE file.
->>>>>>> a8a610d7
 
 
 import Queue
