[package]
authors = ["IML Team <iml@whamcloud.com>"]
description = "Core library for Integrated Manager for Lustre Agent"
edition = "2018"
license = "MIT"
name = "iml-agent"
repository = "https://github.com/whamcloud/integrated-manager-for-lustre/tree/master/iml-agent"
version = "0.3.0"

[dependencies]
async-trait = "0.1"
byte-unit = "=2.1"
bytes = "0.5"
chrono = "0.4"
console = "0.11"
dns-lookup = "1"
dotenv = "0.15"
elementtree = "0.5"
exitcode = "1.1"
futures = "0.3"
futures-util = "0.3"
http = "0.2"
iml-cmd = {path = "../iml-cmd", version = "0.3.0"}
iml-fs = {path = "../iml-fs", version = "0.3.0"}
iml-systemd = {path = "../iml-systemd", version = "0.3.0"}
iml-tracing = {version = "0.2", path = "../iml-tracing"}
iml-util = {path = "../iml-util", version = "0.3.0"}
iml-wire-types = {path = "../iml-wire-types", version = "0.3"}
inotify = "0.8"
lazy_static = "1.4.0"
libc = "0.2"
liblustreapi = {path = "../liblustreapi", version = "0.3"}
lustre_collector = "0.2.13"
native-tls = "0.2"
prettytable-rs = "0.8"
<<<<<<< HEAD
reqwest = { version = "0.10", features = ["rustls-tls", "json", "stream"] }
serde = { version = "1", features = ["derive"] }
=======
reqwest = {version = "0.10", features = ["default-tls", "native-tls", "json", "stream"]}
serde = {version = "1", features = ["derive"]}
>>>>>>> 61e13348
serde_json = "1"
spinners = "1.2"
stream-cancel = "0.6"
strfmt = "0.1.6"
structopt = "0.3"
tokio = {version = "0.2", features = ["fs", "process", "macros", "net"]}
tokio-util = {version = "0.3", features = ["codec"]}
tracing = "0.1"
url = "2.1"
uuid = {version = "0.8", features = ["v4"]}
v_hist = "0.1.2"
version-utils = {path = "../version-utils", version = "0.1.0"}

[dependencies.regex]
default-features = false
features = ["std"]
version = "1.3"

[dev-dependencies]
insta = "0.16"
mockito = "0.25"
tempfile = "3.1.0"
tokio = {version = "0.2", features = ["rt-threaded"]}

[[bin]]
name = "iml-agent-daemon"
path = "src/main.rs"

[[bin]]
name = "iml-agent"
path = "src/cli.rs"<|MERGE_RESOLUTION|>--- conflicted
+++ resolved
@@ -33,13 +33,8 @@
 lustre_collector = "0.2.13"
 native-tls = "0.2"
 prettytable-rs = "0.8"
-<<<<<<< HEAD
 reqwest = { version = "0.10", features = ["rustls-tls", "json", "stream"] }
 serde = { version = "1", features = ["derive"] }
-=======
-reqwest = {version = "0.10", features = ["default-tls", "native-tls", "json", "stream"]}
-serde = {version = "1", features = ["derive"]}
->>>>>>> 61e13348
 serde_json = "1"
 spinners = "1.2"
 stream-cancel = "0.6"
