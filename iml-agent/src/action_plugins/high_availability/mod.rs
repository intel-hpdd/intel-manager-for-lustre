--- conflicted
+++ resolved
@@ -14,12 +14,8 @@
     ComponentState, ConfigState, PacemakerOperations, ResourceAgentInfo, ResourceAgentType,
     ServiceState,
 };
-<<<<<<< HEAD
 use std::{collections::HashMap, ffi::OsStr, time::Duration};
 use tokio::time::delay_for;
-=======
-use std::{collections::HashMap, ffi::OsStr};
->>>>>>> 2722b82c
 
 fn create(elem: &Element) -> ResourceAgentInfo {
     ResourceAgentInfo {
@@ -338,12 +334,8 @@
 
 #[cfg(test)]
 mod tests {
-<<<<<<< HEAD
     use super::{process_resource, resource_status, ResourceAgentInfo, ResourceAgentType};
     use elementtree::Element;
-=======
-    use super::{process_resource, PacemakerOperations, ResourceAgentInfo, ResourceAgentType};
->>>>>>> 2722b82c
     use std::collections::HashMap;
 
     #[test]
