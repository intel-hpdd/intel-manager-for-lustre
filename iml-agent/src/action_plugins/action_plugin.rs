--- conflicted
+++ resolved
@@ -66,13 +66,10 @@
         )
         .add_plugin("is_ntp_configured", is_ntp_configured::is_ntp_configured)
         .add_plugin("create_ltuer_conf", ltuer::create_ltuer_conf)
-<<<<<<< HEAD
+        .add_plugin("create_ldev_conf", ldev::create)
         // Task Actions
         .add_plugin("action.stratagem.warning", action_warning::process_fids)
         .add_plugin("action.stratagem.purge", action_purge::process_fids);
-=======
-        .add_plugin("create_ldev_conf", ldev::create);
->>>>>>> e09144ff
 
     info!("Loaded the following ActionPlugins:");
 
