// Copyright (c) 2019 DDN. All rights reserved.
// Use of this source code is governed by a MIT-style
// license that can be found in the LICENSE file.

use crate::{
    action_plugins::{
        check_ha, check_kernel, check_stonith, kernel_module, lctl,
        ntp::action_configure,
        ostpool, package,
        stratagem::{action_purge, action_warning, server},
    },
    systemd,
};
use iml_util::action_plugins;
use iml_wire_types::ActionName;
use tracing::info;

/// The registry of available actions to the `AgentDaemon`.
/// Add new Actions to the fn body as they are created.
pub fn create_registry() -> action_plugins::Actions {
    let map = action_plugins::Actions::new()
        .add_plugin("start_unit", systemd::start_unit)
        .add_plugin("stop_unit", systemd::stop_unit)
        .add_plugin("enable_unit", systemd::enable_unit)
        .add_plugin("disable_unit", systemd::disable_unit)
        .add_plugin("restart_unit", systemd::restart_unit)
        .add_plugin("get_unit_run_state", systemd::get_run_state)
<<<<<<< HEAD
        .add_plugin("kernel_module_loaded", kernel_module::loaded)
        .add_plugin("package_installed", package_installed::package_installed)
=======
        .add_plugin("package_installed", package::installed)
        .add_plugin("package_version", package::version)
>>>>>>> 77426759
        .add_plugin("start_scan_stratagem", server::trigger_scan)
        .add_plugin("stream_fidlists_stratagem", server::stream_fidlists)
        .add_plugin("action_warning_stratagem", action_warning::read_mailbox)
        .add_plugin("action_purge_stratagem", action_purge::read_mailbox)
        .add_plugin("action_check_ha", check_ha::check_ha)
        .add_plugin("action_check_stonith", check_stonith::check_stonith)
        .add_plugin("get_kernel", check_kernel::get_kernel)
        .add_plugin("lctl", lctl::lctl)
        .add_plugin("ostpool_create", ostpool::action_pool_create)
        .add_plugin("ostpool_wait", ostpool::action_pool_wait)
        .add_plugin("ostpool_destroy", ostpool::action_pool_destroy)
        .add_plugin("ostpool_add", ostpool::action_pool_add)
        .add_plugin("ostpool_remove", ostpool::action_pool_remove)
        .add_plugin(
            "configure_ntp",
            action_configure::update_and_write_new_config,
        );

    info!("Loaded the following ActionPlugins:");

    for ActionName(key) in map.keys() {
        info!("{}", key)
    }

    map
}<|MERGE_RESOLUTION|>--- conflicted
+++ resolved
@@ -25,13 +25,9 @@
         .add_plugin("disable_unit", systemd::disable_unit)
         .add_plugin("restart_unit", systemd::restart_unit)
         .add_plugin("get_unit_run_state", systemd::get_run_state)
-<<<<<<< HEAD
         .add_plugin("kernel_module_loaded", kernel_module::loaded)
-        .add_plugin("package_installed", package_installed::package_installed)
-=======
         .add_plugin("package_installed", package::installed)
         .add_plugin("package_version", package::version)
->>>>>>> 77426759
         .add_plugin("start_scan_stratagem", server::trigger_scan)
         .add_plugin("stream_fidlists_stratagem", server::stream_fidlists)
         .add_plugin("action_warning_stratagem", action_warning::read_mailbox)
