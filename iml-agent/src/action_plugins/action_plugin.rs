// Copyright (c) 2019 DDN. All rights reserved.
// Use of this source code is governed by a MIT-style
// license that can be found in the LICENSE file.

use crate::{
    action_plugins::{
<<<<<<< HEAD
        check_ha, check_stonith, kernel_module, lctl,
=======
        check_ha, check_kernel, check_stonith, lctl,
>>>>>>> 4521d7ad
        ntp::action_configure,
        ostpool, package_installed,
        stratagem::{action_purge, action_warning, server},
    },
    systemd,
};
use iml_util::action_plugins;
use iml_wire_types::ActionName;
use tracing::info;

/// The registry of available actions to the `AgentDaemon`.
/// Add new Actions to the fn body as they are created.
pub fn create_registry() -> action_plugins::Actions {
    let map = action_plugins::Actions::new()
        .add_plugin("start_unit", systemd::start_unit)
        .add_plugin("stop_unit", systemd::stop_unit)
        .add_plugin("enable_unit", systemd::enable_unit)
        .add_plugin("disable_unit", systemd::disable_unit)
        .add_plugin("restart_unit", systemd::restart_unit)
        .add_plugin("get_unit_run_state", systemd::get_run_state)
        .add_plugin("kernel_module_loaded", kernel_module::loaded)
        .add_plugin("package_installed", package_installed::package_installed)
        .add_plugin("start_scan_stratagem", server::trigger_scan)
        .add_plugin("stream_fidlists_stratagem", server::stream_fidlists)
        .add_plugin("action_warning_stratagem", action_warning::read_mailbox)
        .add_plugin("action_purge_stratagem", action_purge::read_mailbox)
        .add_plugin("action_check_ha", check_ha::check_ha)
        .add_plugin("action_check_stonith", check_stonith::check_stonith)
        .add_plugin("get_kernel", check_kernel::get_kernel)
        .add_plugin("lctl", lctl::lctl)
        .add_plugin("ostpool_create", ostpool::action_pool_create)
        .add_plugin("ostpool_wait", ostpool::action_pool_wait)
        .add_plugin("ostpool_destroy", ostpool::action_pool_destroy)
        .add_plugin("ostpool_add", ostpool::action_pool_add)
        .add_plugin("ostpool_remove", ostpool::action_pool_remove)
        .add_plugin(
            "configure_ntp",
            action_configure::update_and_write_new_config,
        );

    info!("Loaded the following ActionPlugins:");

    for ActionName(key) in map.keys() {
        info!("{}", key)
    }

    map
}<|MERGE_RESOLUTION|>--- conflicted
+++ resolved
@@ -4,11 +4,7 @@
 
 use crate::{
     action_plugins::{
-<<<<<<< HEAD
-        check_ha, check_stonith, kernel_module, lctl,
-=======
-        check_ha, check_kernel, check_stonith, lctl,
->>>>>>> 4521d7ad
+        check_ha, check_kernel, check_stonith, kernel_module, lctl,
         ntp::action_configure,
         ostpool, package_installed,
         stratagem::{action_purge, action_warning, server},
