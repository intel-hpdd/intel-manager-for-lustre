// Copyright (c) 2019 DDN. All rights reserved.
// Use of this source code is governed by a MIT-style
// license that can be found in the LICENSE file.

use crate::{
    action_plugins::{
<<<<<<< HEAD
        check_ha, check_stonith, kernel_module,
=======
        check_ha, check_stonith, lctl,
>>>>>>> 8f7d5497
        ntp::action_configure,
        ostpool, package_installed,
        stratagem::{action_purge, action_warning, server},
    },
    systemd,
};
use iml_util::action_plugins;
use iml_wire_types::ActionName;
use tracing::info;

/// The registry of available actions to the `AgentDaemon`.
/// Add new Actions to the fn body as they are created.
pub fn create_registry() -> action_plugins::Actions {
    let map = action_plugins::Actions::new()
        .add_plugin("start_unit", systemd::start_unit)
        .add_plugin("stop_unit", systemd::stop_unit)
        .add_plugin("enable_unit", systemd::enable_unit)
        .add_plugin("disable_unit", systemd::disable_unit)
        .add_plugin("restart_unit", systemd::restart_unit)
        .add_plugin("get_unit_run_state", systemd::get_run_state)
        .add_plugin("kernel_module_loaded", kernel_module::loaded)
        .add_plugin("package_installed", package_installed::package_installed)
        .add_plugin("start_scan_stratagem", server::trigger_scan)
        .add_plugin("stream_fidlists_stratagem", server::stream_fidlists)
        .add_plugin("action_warning_stratagem", action_warning::read_mailbox)
        .add_plugin("action_purge_stratagem", action_purge::read_mailbox)
        .add_plugin("action_check_ha", check_ha::check_ha)
        .add_plugin("action_check_stonith", check_stonith::check_stonith)
        .add_plugin("lctl", lctl::lctl)
        .add_plugin("ostpool_create", ostpool::action_pool_create)
        .add_plugin("ostpool_wait", ostpool::action_pool_wait)
        .add_plugin("ostpool_destroy", ostpool::action_pool_destroy)
        .add_plugin("ostpool_add", ostpool::action_pool_add)
        .add_plugin("ostpool_remove", ostpool::action_pool_remove)
        .add_plugin(
            "configure_ntp",
            action_configure::update_and_write_new_config,
        );

    info!("Loaded the following ActionPlugins:");

    for ActionName(key) in map.keys() {
        info!("{}", key)
    }

    map
}<|MERGE_RESOLUTION|>--- conflicted
+++ resolved
@@ -4,11 +4,7 @@
 
 use crate::{
     action_plugins::{
-<<<<<<< HEAD
-        check_ha, check_stonith, kernel_module,
-=======
-        check_ha, check_stonith, lctl,
->>>>>>> 8f7d5497
+        check_ha, check_stonith, kernel_module, lctl,
         ntp::action_configure,
         ostpool, package_installed,
         stratagem::{action_purge, action_warning, server},
