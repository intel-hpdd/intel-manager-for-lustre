--- conflicted
+++ resolved
@@ -4,11 +4,7 @@
 
 use crate::{
     action_plugins::stratagem::{action_purge, action_warning, server},
-<<<<<<< HEAD
-    action_plugins::{check_ha, check_stonith, check_stratagem},
-=======
-    action_plugins::{check_ha, check_stonith, ostpool},
->>>>>>> d15aad50
+    action_plugins::{check_ha, check_stonith, check_stratagem, ostpool},
     agent_error::ImlAgentError,
     systemd,
 };
@@ -94,10 +90,11 @@
     );
 
     map.insert(
-<<<<<<< HEAD
         "action_check_stratagem".into(),
         mk_callback(check_stratagem::check_stratagem),
-=======
+    );
+
+    map.insert(
         "ostpool_create".into(),
         mk_callback(ostpool::action_pool_create),
     );
@@ -117,7 +114,6 @@
     map.insert(
         "ostpool_remove".into(),
         mk_callback(ostpool::action_pool_remove),
->>>>>>> d15aad50
     );
 
     info!("Loaded the following ActionPlugins:");
