--- conflicted
+++ resolved
@@ -53,11 +53,7 @@
     }
 }
 
-<<<<<<< HEAD
-// Returned trigger should be drop'd to cause route to stop
-=======
 // Returned trigger should be dropped to cause route to stop
->>>>>>> 83d06565
 fn start_route(mailbox: String) -> Trigger {
     let (trigger, tripwire) = Tripwire::new();
     let addr = socket_name(&mailbox);
