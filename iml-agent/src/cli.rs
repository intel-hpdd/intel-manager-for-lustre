// Copyright (c) 2019 DDN. All rights reserved.
// Use of this source code is governed by a MIT-style
// license that can be found in the LICENSE file.

use iml_agent::action_plugins::stratagem::{
    action_purge, action_warning,
    server::{generate_cooked_config, trigger_scan, Counter, StratagemCounters},
};
<<<<<<< HEAD
use iml_agent::action_plugins::{
    check_ha, check_kernel, check_stonith, kernel_module, ostpool, package_installed,
};
=======
use iml_agent::action_plugins::{check_ha, check_kernel, check_stonith, ostpool, package};
>>>>>>> 77426759
use liblustreapi as llapi;
use prettytable::{cell, row, Table};
use spinners::{Spinner, Spinners};
use std::{
    convert::TryInto,
    fs::File,
    io::{self, BufRead, BufReader},
    process::exit,
};
use structopt::StructOpt;
use tracing_subscriber::{fmt::Subscriber, EnvFilter};

#[derive(Debug, StructOpt)]
pub enum StratagemCommand {
    /// Kickoff a Stratagem scan
    #[structopt(name = "scan")]
    Scan {
        /// The full path of the device to scan
        #[structopt(short = "d", long = "device")]
        device_path: String,
        /// The report duration
        #[structopt(short = "r", long = "report", parse(try_from_str = "parse_duration"))]
        rd: Option<u64>,
        /// The purge duration
        #[structopt(short = "p", long = "purge", parse(try_from_str = "parse_duration"))]
        pd: Option<u64>,
    },
}

#[derive(Debug, StructOpt)]
pub struct FsPool {
    #[structopt(name = "FILESYSTEM", parse(try_from_str = "is_valid_fsname"))]
    filesystem: String,

    #[structopt(name = "POOL")]
    pool: String,
}

#[derive(Debug, StructOpt)]
pub struct FsPoolOst {
    #[structopt(flatten)]
    fspool: FsPool,

    #[structopt(name = "OST")]
    ost: String,
}

#[derive(Debug, StructOpt)]
pub enum PoolCommand {
    #[structopt(name = "create")]
    Create {
        #[structopt(flatten)]
        cmd: FsPool,
    },
    #[structopt(name = "destroy")]
    Destroy {
        #[structopt(flatten)]
        cmd: FsPool,
    },
    #[structopt(name = "add")]
    Add {
        #[structopt(flatten)]
        cmd: FsPoolOst,
    },
    #[structopt(name = "remove")]
    Remove {
        #[structopt(flatten)]
        cmd: FsPoolOst,
    },
    #[structopt(name = "list")]
    List {
        #[structopt(name = "FILESYSTEM", parse(try_from_str = "is_valid_fsname"))]
        filesystem: String,
    },
}

#[derive(Debug, StructOpt)]
pub enum PackageCommand {
    #[structopt(name = "installed")]
    Installed {
        #[structopt(name = "package_name")]
        package_name: String,
    },
    #[structopt(name = "version")]
    Version {
        #[structopt(name = "package_name")]
        package_name: String,
    },
}

fn invalid_input_err(msg: &str) -> io::Error {
    io::Error::new(io::ErrorKind::InvalidInput, msg)
}

fn parse_duration(src: &str) -> Result<u64, io::Error> {
    if src.len() < 2 {
        return Err(invalid_input_err(
            "Invalid value specified. Must be a valid integer.",
        ));
    }

    let mut val = String::from(src);
    let unit = val.pop();

    let val = val
        .parse::<u64>()
        .map_err(|_| invalid_input_err(&format!("Could not parse {} to u64", val)))?;

    match unit {
        Some('h') => Ok(val * 3_600_000),
        Some('d') => Ok(val * 86_400_000),
        Some('m') => Ok(val * 60_000),
        Some('s') => Ok(val * 1_000),
        Some('1'..='9') => Err(invalid_input_err("No unit specified.")),
        _ => Err(invalid_input_err(
            "Invalid unit. Valid units include 'h' and 'd'.",
        )),
    }
}

/// Use with structop parse to validate lustre filesystem name
fn is_valid_fsname(src: &str) -> Result<String, io::Error> {
    // c.f. lustre-release/lustre/utils/mkfs_lustre.c::parse_opts for
    // 'L' (fsname) option
    if src.len() < 1 {
        return Err(invalid_input_err("FSName too short (min length 1)"));
    }
    if src.len() > llapi::MAXFSNAME {
        return Err(invalid_input_err(&format!(
            "FSName too long (max length {})",
            llapi::MAXFSNAME
        )));
    }
    for c in src.chars() {
        if !c.is_ascii_alphanumeric() && c != '-' && c != '_' {
            return Err(invalid_input_err(&format!(
                "Invalid character in fsname ({})",
                c
            )));
        }
    }
    Ok(src.to_string())
}

#[derive(Debug, StructOpt)]
pub struct FidInput {
    #[structopt(short = "i")]
    /// File to read from, "-" for stdin, or unspecified for on cli
    input: Option<String>,

    #[structopt(name = "FSNAME", parse(try_from_str = "is_valid_fsname"))]
    /// Lustre filesystem name, or mountpoint
    fsname: String,

    #[structopt(name = "FIDS")]
    /// List of FIDs to purge
    fidlist: Vec<String>,
}

#[derive(Debug, StructOpt)]
pub enum StratagemClientCommand {
    #[structopt(name = "warning")]
    /// Run warning action
    Warning {
        #[structopt(short = "o")]
        /// File to write to, or "-" or unspecified for stdout
        output: Option<String>,

        #[structopt(flatten)]
        fidopts: FidInput,
    },

    #[structopt(name = "purge")]
    /// Run purge action
    Purge {
        #[structopt(flatten)]
        fidopts: FidInput,
    },
}

#[derive(StructOpt, Debug)]
#[structopt(name = "iml-agent")]
/// The Integrated Manager for Lustre Agent CLI
pub enum App {
    #[structopt(name = "stratagem")]
    /// Work with Stratagem server
    StratagemServer {
        #[structopt(subcommand)]
        command: StratagemCommand,
    },

    #[structopt(name = "stratagem_client")]
    /// Work with Stratagem client
    StratagemClient {
        #[structopt(subcommand)]
        command: StratagemClientCommand,
    },

    #[structopt(name = "pool")]
    Pool {
        #[structopt(subcommand)]
        command: PoolCommand,
    },

    #[structopt(name = "check_ha")]
    CheckHA,

    #[structopt(name = "check_stonith")]
    CheckStonith,

    #[structopt(name = "package")]
    Package {
        #[structopt(subcommand)]
        command: PackageCommand,
    },

    #[structopt(name = "get_kernel")]
    /// Get latest kernel which supports listed modules
    GetKernel { modules: Vec<String> },

    #[structopt(name = "kernel_module")]
    KernelModule { module: String },
}

fn input_to_iter(input: Option<String>, fidlist: Vec<String>) -> Box<dyn Iterator<Item = String>> {
    match input {
        None => {
            if fidlist.is_empty() {
                Box::new(
                    BufReader::new(io::stdin())
                        .lines()
                        .map(|x| x.expect("Failed to readline from stdin")),
                )
            } else {
                Box::new(fidlist.into_iter())
            }
        }
        Some(name) => {
            let buf: Box<dyn BufRead> = match name.as_ref() {
                "-" => Box::new(BufReader::new(io::stdin())),
                _ => {
                    let f = match File::open(&name) {
                        Ok(x) => x,
                        Err(e) => {
                            tracing::error!("Failed to open {}: {}", &name, e);
                            exit(exitcode::CANTCREAT);
                        }
                    };
                    Box::new(BufReader::new(f))
                }
            };
            Box::new(
                buf.lines()
                    .map(|x| x.expect("Failed to readline from file")),
            )
        }
    }
}

fn humanize(s: &str) -> String {
    s.replace('_', " ")
}

/// Takes a `Vec` of `StratagemCounters` and
/// prints a histogram and table for each one.
///
/// If a `StratagemClassifyCounter` is encountered, this
/// fn will recurse and print the nested counter before the parent.
fn print_counters(xs: Vec<StratagemCounters>) {
    tracing::info!("Looking at: {:?}", xs);

    let mut table = Table::new();
    table.add_row(row!["Name", "Count", "Used"]);

    let mut h = v_hist::init();
    h.max_width = 50;

    if xs.is_empty() {
        return;
    }

    for x in xs {
        add_counter_entry(&x, &mut table, &mut h);

        if let StratagemCounters::StratagemClassifyCounter(x) = x {
            print_counters(
                x.classify
                    .counters
                    .into_iter()
                    .map(StratagemCounters::StratagemCounter)
                    .collect(),
            );
        }
    }

    h.draw();

    println!("\n\n");

    table.printstd();
}

fn add_counter_entry(x: impl Counter, t: &mut Table, h: &mut v_hist::Histogram) {
    let name = humanize(&x.name());

    let b = byte_unit::Byte::from_bytes(x.size().into()).get_appropriate_unit(true);

    t.add_row(row![name.clone(), x.count(), b.to_string()]);

    h.add_entry(name, x.count().try_into().unwrap());
}

#[tokio::main]
async fn main() -> Result<(), Box<dyn std::error::Error>> {
    let subscriber = Subscriber::builder()
        .with_env_filter(EnvFilter::from_default_env())
        .finish();

    tracing::subscriber::set_global_default(subscriber).unwrap();

    let matches = App::from_args();

    match matches {
        App::StratagemClient { command: cmd } => match cmd {
            StratagemClientCommand::Purge { fidopts: opt } => {
                let device = opt.fsname;

                if action_purge::purge_files(&device, opt.fidlist).is_err() {
                    exit(exitcode::OSERR);
                }
            }
            StratagemClientCommand::Warning {
                output: out,
                fidopts: opt,
            } => {
                let device = opt.fsname;
                let output: Box<dyn io::Write> = match out {
                    Some(file) => Box::new(File::create(file).expect("Failed to create file")),
                    None => Box::new(io::stdout()),
                };
                let input = input_to_iter(opt.input, opt.fidlist);

                if action_warning::write_records(&device, input, output).is_err() {
                    exit(exitcode::IOERR);
                }
            }
        },
        App::StratagemServer { command } => match command {
            StratagemCommand::Scan {
                device_path,
                rd,
                pd,
            } => {
                let cyan = termion::color::Fg(termion::color::Cyan);
                let green = termion::color::Fg(termion::color::Green);
                let reset = termion::color::Fg(termion::color::Reset);

                let s = format!(
                    "{}Scanning{} {}{}{}...",
                    cyan,
                    reset,
                    termion::style::Bold,
                    device_path,
                    reset,
                );
                let s_len = s.len();

                let sp = Spinner::new(Spinners::Dots9, s);

                let data = generate_cooked_config(device_path, rd, pd);

                let result = trigger_scan(data).await;

                sp.stop();
                println!("{}", termion::clear::CurrentLine);
                print!("{}", termion::cursor::Left(s_len as u16));

                match result {
                    Ok((results_dir, output, _)) => {
                        println!(
                            "{}✔ Scan finished{}. Results located in {}",
                            green, reset, results_dir
                        );

                        for x in output.group_counters {
                            println!(
                                "\n\n\n{}{}Group:{} {}\n",
                                cyan,
                                termion::style::Bold,
                                reset,
                                humanize(&x.name)
                            );

                            print_counters(x.counters);
                        }
                    }
                    Err(e) => {
                        eprintln!("{}", e);

                        exit(exitcode::SOFTWARE);
                    }
                };
            }
        },
        App::CheckHA => match check_ha::check_ha(()).await {
            Ok(v) => {
                for e in v {
                    println!("{}", serde_json::to_string(&e).unwrap())
                }
            }
            Err(e) => println!("{:?}", e),
        },
        App::CheckStonith => match check_stonith::check_stonith(()).await {
            Ok(cs) => {
                println!(
                    "{}: {}",
                    if cs.state {
                        "Configured"
                    } else {
                        "Unconfigured"
                    },
                    cs.info
                );
            }
            Err(e) => println!("{:?}", e),
        },
        App::Package { command } => {
            if let Err(e) = match command {
                PackageCommand::Installed { package_name } => package::installed(package_name)
                    .await
                    .map(|r| println!("{}", if r { "Installed" } else { "Not Installed" })),
                PackageCommand::Version { package_name } => {
                    package::version(package_name).await.map(|r| match r {
                        Some(v) => println!("{}", v),
                        None => {
                            eprintln!("no version");
                            exit(exitcode::DATAERR)
                        }
                    })
                }
            } {
                eprintln!("{:?}", e);
                exit(exitcode::SOFTWARE);
            }
        }
        App::GetKernel { modules } => match check_kernel::get_kernel(modules).await {
            Ok(s) => println!("{}", s),
            Err(e) => println!("{:?}", e),
        },
        App::Pool { command } => {
            if let Err(e) = match command {
                PoolCommand::Create { cmd } => ostpool::pool_create(cmd.filesystem, cmd.pool).await,
                PoolCommand::Destroy { cmd } => {
                    ostpool::pool_destroy(cmd.filesystem, cmd.pool).await
                }
                PoolCommand::Add { cmd } => {
                    ostpool::pool_add(cmd.fspool.filesystem, cmd.fspool.pool, cmd.ost).await
                }
                PoolCommand::Remove { cmd } => {
                    ostpool::pool_remove(cmd.fspool.filesystem, cmd.fspool.pool, cmd.ost).await
                }
                PoolCommand::List { filesystem } => ostpool::pools(filesystem).await.map(|list| {
                    for pool in list {
                        println!("{}", pool)
                    }
                }),
            } {
                println!("{:?}", e);
                exit(exitcode::SOFTWARE);
            }
        }
        App::KernelModule { module } => match kernel_module::loaded(module).await {
            Ok(b) => {
                println!("{}", if b { "Loaded" } else { "Not Loaded" });
            }
            Err(e) => {
                eprintln!("{}", e);
                exit(exitcode::SOFTWARE);
            }
        },
    };

    Ok(())
}<|MERGE_RESOLUTION|>--- conflicted
+++ resolved
@@ -6,13 +6,9 @@
     action_purge, action_warning,
     server::{generate_cooked_config, trigger_scan, Counter, StratagemCounters},
 };
-<<<<<<< HEAD
 use iml_agent::action_plugins::{
-    check_ha, check_kernel, check_stonith, kernel_module, ostpool, package_installed,
+    check_ha, check_kernel, check_stonith, kernel_module, ostpool, package,
 };
-=======
-use iml_agent::action_plugins::{check_ha, check_kernel, check_stonith, ostpool, package};
->>>>>>> 77426759
 use liblustreapi as llapi;
 use prettytable::{cell, row, Table};
 use spinners::{Spinner, Spinners};
