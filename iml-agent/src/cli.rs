--- conflicted
+++ resolved
@@ -6,13 +6,9 @@
     action_purge, action_warning,
     server::{generate_cooked_config, trigger_scan, Counter, StratagemCounters},
 };
-<<<<<<< HEAD
-use iml_agent::action_plugins::{check_ha, check_kernel, check_stonith, ltuer, ostpool, package};
-=======
 use iml_agent::action_plugins::{
-    check_ha, check_kernel, check_stonith, kernel_module, ostpool, package,
+    check_ha, check_kernel, check_stonith, kernel_module, ltuer, ostpool, package,
 };
->>>>>>> 0d88be99
 use liblustreapi as llapi;
 use prettytable::{cell, row, Table};
 use spinners::{Spinner, Spinners};
@@ -233,7 +229,6 @@
     /// Get latest kernel which supports listed modules
     GetKernel { modules: Vec<String> },
 
-<<<<<<< HEAD
     #[structopt(name = "create_ltuer_conf")]
     CreateLtuerConf {
         #[structopt(name = "MAILBOX_PATH")]
@@ -245,10 +240,9 @@
         #[structopt(name = "COLD_POOL")]
         cold_pool: String,
     },
-=======
+
     #[structopt(name = "kernel_module")]
     KernelModule { module: String },
->>>>>>> 0d88be99
 }
 
 fn input_to_iter(input: Option<String>, fidlist: Vec<String>) -> Box<dyn Iterator<Item = String>> {
@@ -498,7 +492,6 @@
                 exit(exitcode::SOFTWARE);
             }
         }
-<<<<<<< HEAD
         App::CreateLtuerConf {
             mailbox_path,
             fs_name,
@@ -509,7 +502,6 @@
                 exit(exitcode::SOFTWARE);
             }
         }
-=======
         App::KernelModule { module } => match kernel_module::loaded(module).await {
             Ok(b) => {
                 println!("{}", if b { "Loaded" } else { "Not Loaded" });
@@ -519,7 +511,6 @@
                 exit(exitcode::SOFTWARE);
             }
         },
->>>>>>> 0d88be99
     };
 
     Ok(())
