--- conflicted
+++ resolved
@@ -3,14 +3,11 @@
 // license that can be found in the LICENSE file.
 
 use env::{MANAGER_URL, PEM};
-<<<<<<< HEAD
-use futures::{FutureExt, TryFutureExt};
-=======
+
 use futures::{
     future::{select, AbortHandle, Abortable},
     FutureExt, TryFutureExt,
 };
->>>>>>> 1ed25ea2
 use iml_agent::{
     agent_error::Result,
     daemon_plugins, env,
