--- conflicted
+++ resolved
@@ -6,11 +6,7 @@
     window: 5s
 services:
   postgres:
-<<<<<<< HEAD
-    image: "postgres:12-alpine"
-=======
     image: "postgres:9.6.17-alpine"
->>>>>>> 9b073855
     hostname: "postgres"
     deploy:
       <<: *default-deploy
