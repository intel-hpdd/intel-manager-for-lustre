# vi: set ft=ruby :

require 'etc'

Vagrant.configure("2") do |config|

	# Use box from Manager For Lustre project - this differs from the
	# "official" CentOS base box by using a SATA controller instead of IDE.
	# This simplifies the addition of extra disks for the storage servers.
	config.vm.box = "manager-for-lustre/centos73-1611-base"

	# no default sync'd folder
	config.vm.synced_folder ".", "/vagrant", disabled: true

	# Set the default RAM allocation for each VM.
	# 1GB is sufficient for demo and training purposes.
	# Admin server is allocated 2GB RAM.
	# Refer to the VM definition to change.
	config.vm.provider "virtualbox" do |vbx|
		vbx.memory = 2048
		vbx.cpus = 2
	end

	# Directory root for additional vdisks for MGT, MDT0, and OSTs
	# XXX It would be nice to put this in the above provider block since
	#     it really only applies for the vbox provider
	vdisk_root = "#{ENV['HOME']}/VirtualBox\ VMs/vdisks"

	# use the "images" storage pool
	config.vm.provider :libvirt do |libvirt, override|
		override.vm.box = "centos/7"
		libvirt.storage_pool_name = "images"
		libvirt.memory = 2048
		libvirt.cpus = 2
	end

	# Number of shared disk devices
	sdnum=8

	# Hostname prefix for the cluster nodes
	# Example conventions:
	# ct<vmax><vmin>: CentOS <vmax>.<vmin>, e.g. ct73 = CentOS 7.3
	# rh<vmax><vmin>: RHEL <vmax>.<vmin>, e.g. rh73 = RHEL 7.3
	# el<vmax><vmin>: Generic RHEL derivative <vmax>.<vmin>,
	# 	e.g. el73 = RHEL/CentOS 7.3
	# el<vmax>: Generic RHEL derivative <vmax>, e.g. el7 = RHEL/CentOS 7.x
	# sl<vmax><vmin>: SLES <vmax> SP<vmin>, e.g. sl121 = SLES 12 sp1
	# ub<vmax><vmin>: Ubuntu <vmax>.<vmin>, e.g. ub1604 = Ubuntu 16.04
	#
	# Each host in the virtual cluster will be automatically assigned
	# a name based on the prefix and the function of the host
	# The following examples are nodes running CentOS 7.3:
	# ct73-mds1 = 1st metadata server
	# ct73-oss3 = 3rd OSS
	# ct73-c2 = 2nd compute node
	host_prefix="ct7"
	# Create a set of /24 networks under a single /16 subnet range
	subnet_prefix="10.73"
	# Management network for admin comms
	mgmt_net_pfx="#{subnet_prefix}.10"
	# Lustre / HPC network
	lnet_pfx="#{subnet_prefix}.20"
	# Subnet index used to create cross-over nets for each HA cluster pair
	xnet_idx=230

	# Create a basic hosts file for the VMs.
	open('hosts', 'w') { |f|
	f.puts <<-__EOF
127.0.0.1   localhost localhost.localdomain localhost4 localhost4.localdomain4
::1         localhost localhost.localdomain localhost6 localhost6.localdomain6

192.168.121.1 host
#{mgmt_net_pfx}.8 vm4
#{mgmt_net_pfx}.10 vm3
#{mgmt_net_pfx}.21 vm5
#{mgmt_net_pfx}.22 vm6
#{mgmt_net_pfx}.23 vm7
#{mgmt_net_pfx}.24 vm8
__EOF
	[2,9].each do |cidx|
		f.puts "#{mgmt_net_pfx}.3#{cidx} vm#{cidx}\n"
	end
	}
	config.vm.provision "file", source: "hosts", destination: "/tmp/hosts"
	config.vm.provision "shell", inline: "cp -f /tmp/hosts /etc/hosts"
	config.vm.provision "shell", inline: "systemctl enable firewalld"
	config.vm.provision "shell", inline: "systemctl start firewalld"

	# The VMs will have IPv6 but no IPv6 connectivity so alter
	# their gai.conf to prefer IPv4 addresses over IPv6
	config.vm.provision "shell", inline: "echo \"precedence ::ffff:0:0/96  100\" > /etc/gai.conf"

	# A simple way to create a key that can be used to enable
	# SSH between the virtual guests.
	#
	# The private key is copied onto the root account of the
	# administration node and the public key is appended to the
	# authorized_keys file of the root account for all nodes
	# in the cluster.
	#
	# Shelling out may not be the most Vagrant-friendly means to
	# create this key but it avoids more complex methods such as
	# developing a plugin.
	#
	# Popen may be a more secure way to exec but is more code
	# for what is, in this case, a relatively small gain.
	if not(File.exist?("id_rsa"))
		res = system("ssh-keygen -t rsa -N '' -f id_rsa -C \"IML Vagrant cluster\"")
	end

	# Add the generated SSH public key to each host's
	# authorized_keys file.
	config.vm.provision "file", source: "id_rsa.pub", destination: "/tmp/id_rsa.pub"
	config.vm.provision "shell", inline: "mkdir -m 0700 -p /root/.ssh; [ -f /tmp/id_rsa.pub ] && (awk -v pk=\"`cat /tmp/id_rsa.pub`\" 'BEGIN{split(pk,s,\" \")} $2 == s[2] {m=1;exit}END{if (m==0)print pk}' /root/.ssh/authorized_keys )>> /root/.ssh/authorized_keys; cat /home/vagrant/.ssh/authorized_keys >> /root/.ssh/authorized_keys; chmod 0600 /root/.ssh/authorized_keys"

	# And make the private key available
	config.vm.provision "file", source: "id_rsa", destination: "/tmp/id_rsa"
	config.vm.provision "shell", inline: "mkdir -m 0700 -p /root/.ssh; cp /tmp/id_rsa /root/.ssh/.; chmod 0600 /root/.ssh/id_rsa"


	# The test framework needs an ssh_config file if not sshing to
	# the host machine as root
	open('ssh_config', 'w') { |f|
	f.puts <<-__EOF
Host host
  User #{Etc.getlogin}

Host vm2
  StrictHostKeyChecking no

Host vm3
  StrictHostKeyChecking no

Host vm4
  StrictHostKeyChecking no

Host vm5
  StrictHostKeyChecking no

Host vm6
  StrictHostKeyChecking no

Host vm7
  StrictHostKeyChecking no

Host vm8
  StrictHostKeyChecking no

Host vm9
  StrictHostKeyChecking no
__EOF
	}
	config.vm.provision "file", source: "ssh_config", destination: "/tmp/ssh_config"
	config.vm.provision "shell", inline: "cp /tmp/ssh_config /root/.ssh/config"


	#
	# Create an admin server for the cluster
	#
	config.vm.define "vm3", primary: true do |vm3|
		vm3.vm.provider "virtualbox" do |v|
			v.memory = 2048
		end
		vm3.vm.host_name = "vm3"
		vm3.vm.network "forwarded_port", guest: 443, host: 8443
		# Admin / management network
		vm3.vm.network "private_network",
			ip: "#{mgmt_net_pfx}.10",
			netmask: "255.255.255.0"
	end

	#
	# Create a test runner for the cluster
	#
	config.vm.define "vm4" do |vm4|
		vm4.vm.provider "virtualbox" do |v|
			v.memory = 2048
		end
		vm4.vm.host_name = "vm4"
		# Admin / management network
		vm4.vm.network "private_network",
			ip: "#{mgmt_net_pfx}.8",
			netmask: "255.255.255.0"
	end

	#
	# Create the storage servers (MDS, MGS and OSS)
	# Servers are configured in HA pairs
	#
	(1..4).each do |ss_idx|
		vm_num = ss_idx + 4
		config.vm.define "vm#{vm_num}", autostart: true do |ss|
			# Create additional storage to be shared between
			# the object storage server VMs.
			# Storage services associated with these #{vdisk_root}
			# will be maintained using HA failover.
			ss.vm.provider "virtualbox" do |vbx|
				# Set the target index range based on the node number.
				# Each SS is one of a pair, but will share these devices
				# Equation assumes that SSs are allocated in pairs with
				# consecutive numbering.
				osd_min = 1
				osd_max = osd_min + 7
				# Create the virtual disks for the targets
				# Only create the vdisks on odd-numbered VMs
				if ss_idx == 1
					(osd_min..osd_max).each do |target|
						if not(File.exist?("#{vdisk_root}/target#{target}.vdi"))
							vbx.customize ["createmedium", "disk",
								"--filename",
								  "#{vdisk_root}/target#{target}.vdi",
								"--size", "5120",
								"--format", "VDI",
								"--variant", "fixed"
								]
						end
					end
				end

				# Attach the vdisks to each OSS in the pair
				(osd_min..osd_max).each do |osd|
					pnum = (osd % sdnum) + 1
					vbx.customize ["storageattach", :id,
						"--storagectl", "SATA Controller",
						"--port", "#{pnum}",
						"--type", "hdd",
						"--medium", "#{vdisk_root}/target#{osd}.vdi",
<<<<<<< HEAD
						"--mtype", "shareable" 
=======
						"--mtype", "shareable"
>>>>>>> 7cc56793
						]
				end
			end
			ss.vm.provider :libvirt do |libvirt|
				libvirt.disk_controller_model = "virtio-scsi"
				osd_min = 1
				osd_max = osd_min + 7
				(osd_min..osd_max).each do |target|
					libvirt.storage :file,
							:size => '5120M',
							:path => "target#{target}.img",
							:serial => "target#{target}",
							:allow_existing => true,
							:shareable => true,
							:bus => 'scsi',
							:cache => 'none',
							:type => 'raw'
				end
			end
			ss.vm.host_name = "vm#{vm_num}"
			# Admin / management network
			ss.vm.network "private_network",
				ip: "#{mgmt_net_pfx}.2#{ss_idx}",
				netmask: "255.255.255.0"
			# Lustre / application network
			ss.vm.network "private_network",
				ip: "#{lnet_pfx}.2#{ss_idx}",
				netmask: "255.255.255.0"
			# Private network to simulate crossover.
			# Used exclusively as additional cluster network
			ss.vm.network "private_network",
				ip: "#{subnet_prefix}.#{xnet_idx}.2#{ss_idx}",
				netmask: "255.255.255.0",
				libvirt__dhcp_enabled: false,
				auto_config: false

			# Increment the "crossover" subnet number so that
			# each HA pair has a unique "crossover" subnet
			if ss_idx % 2 == 0
				xnet_idx+=1
			end
		config.vm.provision "shell", inline: "selinuxenabled && setenforce 0; cat >/etc/selinux/config<<__EOF
SELINUX=disabled
SELINUXTYPE=targeted
__EOF"
		config.vm.provision "shell", inline: "sed -i -e '/PasswordAuthentication no/s/no/yes/' /etc/ssh/sshd_config"
		end
	end

	# Create a set of compute nodes.
	# By default, only 2 compute nodes are created.
	# The configuration supports a maximum of 8 compute nodes.
	[2,9].each do |c_idx|
		config.vm.define "vm#{c_idx}", autostart: true do |c|
			c.vm.host_name = "vm#{c_idx}"
			# Admin / management network
			c.vm.network "private_network",
				ip: "#{mgmt_net_pfx}.3#{c_idx}",
				netmask: "255.255.255.0"
			# Lustre / application network
			c.vm.network "private_network",
				ip: "#{lnet_pfx}.3#{c_idx}",
				netmask: "255.255.255.0"
		end
	end
end<|MERGE_RESOLUTION|>--- conflicted
+++ resolved
@@ -225,11 +225,7 @@
 						"--port", "#{pnum}",
 						"--type", "hdd",
 						"--medium", "#{vdisk_root}/target#{osd}.vdi",
-<<<<<<< HEAD
-						"--mtype", "shareable" 
-=======
-						"--mtype", "shareable"
->>>>>>> 7cc56793
+						"--mtype", "shareable" 
 						]
 				end
 			end
